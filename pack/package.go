--- conflicted
+++ resolved
@@ -295,15 +295,6 @@
 		comp := field.Flags.Compression()
 		switch field.Type {
 		case FieldTypeInt64:
-<<<<<<< HEAD
-			p.blocks[i], err = block.NewBlock(block.BlockInt64, sz, field.Flags.Compression(), 0, 0)
-		case FieldTypeInt32:
-			p.blocks[i], err = block.NewBlock(block.BlockInt32, sz, field.Flags.Compression(), 0, 0)
-		case FieldTypeInt16:
-			p.blocks[i], err = block.NewBlock(block.BlockInt16, sz, field.Flags.Compression(), 0, 0)
-		case FieldTypeInt8:
-			p.blocks[i], err = block.NewBlock(block.BlockInt8, sz, field.Flags.Compression(), 0, 0)
-=======
 			p.blocks[i], err = block.NewBlock(block.BlockInt64, sz, comp, 0, 0)
 		case FieldTypeInt32:
 			p.blocks[i], err = block.NewBlock(block.BlockInt32, sz, comp, 0, 0)
@@ -311,7 +302,6 @@
 			p.blocks[i], err = block.NewBlock(block.BlockInt16, sz, comp, 0, 0)
 		case FieldTypeInt8:
 			p.blocks[i], err = block.NewBlock(block.BlockInt8, sz, comp, 0, 0)
->>>>>>> fbc080f3
 		case FieldTypeUint64:
 			p.blocks[i], err = block.NewBlock(block.BlockUint64, sz, comp, 0, 0)
 		case FieldTypeUint32:
@@ -332,19 +322,8 @@
 			} else {
 				p.blocks[i], err = block.NewBlock(block.BlockFloat64, sz, comp, 0, 0)
 			}
-<<<<<<< HEAD
-		case FieldTypeUint32:
-			p.blocks[i], err = block.NewBlock(block.BlockUint32, sz, field.Flags.Compression(), 0, 0)
-		case FieldTypeUint16:
-			p.blocks[i], err = block.NewBlock(block.BlockUint16, sz, field.Flags.Compression(), 0, 0)
-		case FieldTypeUint8:
-			p.blocks[i], err = block.NewBlock(block.BlockUint8, sz, field.Flags.Compression(), 0, 0)
-		case FieldTypeFloat64:
-			/* if field.Flags&FlagConvert > 0 {
-=======
 		case FieldTypeFloat32:
 			if field.Flags&FlagConvert > 0 {
->>>>>>> fbc080f3
 				p.blocks[i], err = block.NewBlock(
 					block.BlockUint64,
 					sz,
@@ -352,17 +331,9 @@
 					field.Precision,
 					block.BlockFlagConvert|block.BlockFlagCompress,
 				)
-<<<<<<< HEAD
-			} else {*/
-			p.blocks[i], err = block.NewBlock(block.BlockFloat64, sz, field.Flags.Compression(), 0, 0)
-			//}
-		case FieldTypeFloat32:
-			p.blocks[i], err = block.NewBlock(block.BlockFloat32, sz, field.Flags.Compression(), 0, 0)
-=======
 			} else {
 				p.blocks[i], err = block.NewBlock(block.BlockFloat32, sz, comp, 0, 0)
 			}
->>>>>>> fbc080f3
 		case FieldTypeString:
 			p.blocks[i], err = block.NewBlock(block.BlockString, sz, field.Flags.Compression(), 0, 0)
 		case FieldTypeBytes:
