--- conflicted
+++ resolved
@@ -10,8 +10,6 @@
 	"math/bits"
 	"math/rand"
 	"testing"
-
-	"blockwatch.cc/knoxdb/util"
 )
 
 const Int16Size = 2
@@ -289,65 +287,6 @@
 	}
 }
 
-<<<<<<< HEAD
-func TestMatchInt16EqualAVX2(T *testing.T) {
-	if !util.UseAVX2 {
-		T.SkipNow()
-	}
-	for _, c := range int16EqualCases {
-		// pre-allocate the result slice and fill with poison
-		l := bitFieldLen(len(c.slice))
-		bits := make([]byte, l+32)
-		for i, _ := range bits {
-			bits[i] = 0xfa
-		}
-		bits = bits[:l]
-		cnt := matchInt16EqualAVX2(c.slice, c.match, bits)
-		if got, want := len(bits), len(c.result); got != want {
-			T.Errorf("%s: unexpected result length %d, expected %d", c.name, got, want)
-		}
-		if got, want := cnt, c.count; got != want {
-			T.Errorf("%s: unexpected result bit count %d, expected %d", c.name, got, want)
-		}
-		if bytes.Compare(bits, c.result) != 0 {
-			T.Errorf("%s: unexpected result %x, expected %x", c.name, bits, c.result)
-		}
-		if bytes.Compare(bits[l:l+32], bytes.Repeat([]byte{0xfa}, 32)) != 0 {
-			T.Errorf("%s: result boundary violation %x", c.name, bits[l:l+32])
-		}
-	}
-}
-
-func TestMatchInt16EqualAVX512(T *testing.T) {
-	if !util.UseAVX512_BW {
-		T.SkipNow()
-	}
-	for _, c := range int16EqualCases {
-		// pre-allocate the result slice and fill with poison
-		l := bitFieldLen(len(c.slice))
-		bits := make([]byte, l+32)
-		for i, _ := range bits {
-			bits[i] = 0xfa
-		}
-		bits = bits[:l]
-		cnt := matchInt16EqualAVX512(c.slice, c.match, bits)
-		if got, want := len(bits), len(c.result); got != want {
-			T.Errorf("%s: unexpected result length %d, expected %d", c.name, got, want)
-		}
-		if got, want := cnt, c.count; got != want {
-			T.Errorf("%s: unexpected result bit count %d, expected %d", c.name, got, want)
-		}
-		if bytes.Compare(bits, c.result) != 0 {
-			T.Errorf("%s: unexpected result %x, expected %x", c.name, bits, c.result)
-		}
-		if bytes.Compare(bits[l:l+32], bytes.Repeat([]byte{0xfa}, 32)) != 0 {
-			T.Errorf("%s: result boundary violation %x", c.name, bits[l:l+32])
-		}
-	}
-}
-
-=======
->>>>>>> bb80757c
 // -----------------------------------------------------------------------------
 // Equal benchmarks
 //
@@ -364,41 +303,6 @@
 	}
 }
 
-<<<<<<< HEAD
-func BenchmarkMatchInt16EqualAVX2(B *testing.B) {
-	if !util.UseAVX2 {
-		B.SkipNow()
-	}
-	for _, n := range vecBenchmarkSizes {
-		a := randInt16Slice(n.l, 1)
-		bits := make([]byte, bitFieldLen(len(a)))
-		B.Run(n.name, func(B *testing.B) {
-			B.SetBytes(int64(n.l * Int16Size))
-			for i := 0; i < B.N; i++ {
-				matchInt16EqualAVX2(a, math.MaxInt16/2, bits)
-			}
-		})
-	}
-}
-
-func BenchmarkMatchInt16EqualAVX512(B *testing.B) {
-	if !util.UseAVX512_BW {
-		B.SkipNow()
-	}
-	for _, n := range vecBenchmarkSizes {
-		a := randInt16Slice(n.l, 1)
-		bits := make([]byte, bitFieldLen(len(a)))
-		B.Run(n.name, func(B *testing.B) {
-			B.SetBytes(int64(n.l * Int16Size))
-			for i := 0; i < B.N; i++ {
-				matchInt16EqualAVX512(a, math.MaxInt16/2, bits)
-			}
-		})
-	}
-}
-
-=======
->>>>>>> bb80757c
 // -----------------------------------------------------------------------------
 // Not Equal Testcases
 //
@@ -462,65 +366,6 @@
 	}
 }
 
-<<<<<<< HEAD
-func TestMatchInt16NotEqualAVX2(T *testing.T) {
-	if !util.UseAVX2 {
-		T.SkipNow()
-	}
-	for _, c := range int16NotEqualCases {
-		// pre-allocate the result slice and fill with poison
-		l := bitFieldLen(len(c.slice))
-		bits := make([]byte, l+32)
-		for i, _ := range bits {
-			bits[i] = 0xfa
-		}
-		bits = bits[:l]
-		cnt := matchInt16NotEqualAVX2(c.slice, c.match, bits)
-		if got, want := len(bits), len(c.result); got != want {
-			T.Errorf("%s: unexpected result length %d, expected %d", c.name, got, want)
-		}
-		if got, want := cnt, c.count; got != want {
-			T.Errorf("%s: unexpected result bit count %d, expected %d", c.name, got, want)
-		}
-		if bytes.Compare(bits, c.result) != 0 {
-			T.Errorf("%s: unexpected result %x, expected %x", c.name, bits, c.result)
-		}
-		if bytes.Compare(bits[l:l+32], bytes.Repeat([]byte{0xfa}, 32)) != 0 {
-			T.Errorf("%s: result boundary violation %x", c.name, bits[l:l+32])
-		}
-	}
-}
-
-func TestMatchInt16NotEqualAVX512(T *testing.T) {
-	if !util.UseAVX512_BW {
-		T.SkipNow()
-	}
-	for _, c := range int16NotEqualCases {
-		// pre-allocate the result slice and fill with poison
-		l := bitFieldLen(len(c.slice))
-		bits := make([]byte, l+32)
-		for i, _ := range bits {
-			bits[i] = 0xfa
-		}
-		bits = bits[:l]
-		cnt := matchInt16NotEqualAVX512(c.slice, c.match, bits)
-		if got, want := len(bits), len(c.result); got != want {
-			T.Errorf("%s: unexpected result length %d, expected %d", c.name, got, want)
-		}
-		if got, want := cnt, c.count; got != want {
-			T.Errorf("%s: unexpected result bit count %d, expected %d", c.name, got, want)
-		}
-		if bytes.Compare(bits, c.result) != 0 {
-			T.Errorf("%s: unexpected result %x, expected %x", c.name, bits, c.result)
-		}
-		if bytes.Compare(bits[l:l+32], bytes.Repeat([]byte{0xfa}, 32)) != 0 {
-			T.Errorf("%s: result boundary violation %x", c.name, bits[l:l+32])
-		}
-	}
-}
-
-=======
->>>>>>> bb80757c
 // -----------------------------------------------------------------------------
 // Not Equal benchmarks
 //
@@ -537,41 +382,6 @@
 	}
 }
 
-<<<<<<< HEAD
-func BenchmarkMatchInt16NotEqualAVX2(B *testing.B) {
-	if !util.UseAVX2 {
-		B.SkipNow()
-	}
-	for _, n := range vecBenchmarkSizes {
-		a := randInt16Slice(n.l, 1)
-		bits := make([]byte, bitFieldLen(len(a)))
-		B.Run(n.name, func(B *testing.B) {
-			B.SetBytes(int64(n.l * Int16Size))
-			for i := 0; i < B.N; i++ {
-				matchInt16NotEqualAVX2(a, math.MaxInt16/2, bits)
-			}
-		})
-	}
-}
-
-func BenchmarkMatchInt16NotEqualAVX512(B *testing.B) {
-	if !util.UseAVX512_BW {
-		B.SkipNow()
-	}
-	for _, n := range vecBenchmarkSizes {
-		a := randInt16Slice(n.l, 1)
-		bits := make([]byte, bitFieldLen(len(a)))
-		B.Run(n.name, func(B *testing.B) {
-			B.SetBytes(int64(n.l * Int16Size))
-			for i := 0; i < B.N; i++ {
-				matchInt16NotEqualAVX512(a, math.MaxInt16/2, bits)
-			}
-		})
-	}
-}
-
-=======
->>>>>>> bb80757c
 // -----------------------------------------------------------------------------
 // Less Testcases
 //
@@ -635,65 +445,6 @@
 	}
 }
 
-<<<<<<< HEAD
-func TestMatchInt16LessAVX2(T *testing.T) {
-	if !util.UseAVX2 {
-		T.SkipNow()
-	}
-	for _, c := range int16LessCases {
-		// pre-allocate the result slice and fill with poison
-		l := bitFieldLen(len(c.slice))
-		bits := make([]byte, l+32)
-		for i, _ := range bits {
-			bits[i] = 0xfa
-		}
-		bits = bits[:l]
-		cnt := matchInt16LessThanAVX2(c.slice, c.match, bits)
-		if got, want := len(bits), len(c.result); got != want {
-			T.Errorf("%s: unexpected result length %d, expected %d", c.name, got, want)
-		}
-		if got, want := cnt, c.count; got != want {
-			T.Errorf("%s: unexpected result bit count %d, expected %d", c.name, got, want)
-		}
-		if bytes.Compare(bits, c.result) != 0 {
-			T.Errorf("%s: unexpected result %x, expected %x", c.name, bits, c.result)
-		}
-		if bytes.Compare(bits[l:l+32], bytes.Repeat([]byte{0xfa}, 32)) != 0 {
-			T.Errorf("%s: result boundary violation %x", c.name, bits[l:l+32])
-		}
-	}
-}
-
-func TestMatchInt16LessAVX512(T *testing.T) {
-	if !util.UseAVX512_BW {
-		T.SkipNow()
-	}
-	for _, c := range int16LessCases {
-		// pre-allocate the result slice and fill with poison
-		l := bitFieldLen(len(c.slice))
-		bits := make([]byte, l+32)
-		for i, _ := range bits {
-			bits[i] = 0xfa
-		}
-		bits = bits[:l]
-		cnt := matchInt16LessThanAVX512(c.slice, c.match, bits)
-		if got, want := len(bits), len(c.result); got != want {
-			T.Errorf("%s: unexpected result length %d, expected %d", c.name, got, want)
-		}
-		if got, want := cnt, c.count; got != want {
-			T.Errorf("%s: unexpected result bit count %d, expected %d", c.name, got, want)
-		}
-		if bytes.Compare(bits, c.result) != 0 {
-			T.Errorf("%s: unexpected result %x, expected %x", c.name, bits, c.result)
-		}
-		if bytes.Compare(bits[l:l+32], bytes.Repeat([]byte{0xfa}, 32)) != 0 {
-			T.Errorf("%s: result boundary violation %x", c.name, bits[l:l+32])
-		}
-	}
-}
-
-=======
->>>>>>> bb80757c
 // -----------------------------------------------------------------------------
 // Less benchmarks
 //
@@ -710,41 +461,6 @@
 	}
 }
 
-<<<<<<< HEAD
-func BenchmarkMatchInt16LessAVX2(B *testing.B) {
-	if !util.UseAVX2 {
-		B.SkipNow()
-	}
-	for _, n := range vecBenchmarkSizes {
-		a := randInt16Slice(n.l, 1)
-		bits := make([]byte, bitFieldLen(len(a)))
-		B.Run(n.name, func(B *testing.B) {
-			B.SetBytes(int64(n.l * Int16Size))
-			for i := 0; i < B.N; i++ {
-				matchInt16LessThanAVX2(a, math.MaxInt16/2, bits)
-			}
-		})
-	}
-}
-
-func BenchmarkMatchInt16LessAVX512(B *testing.B) {
-	if !util.UseAVX512_BW {
-		B.SkipNow()
-	}
-	for _, n := range vecBenchmarkSizes {
-		a := randInt16Slice(n.l, 1)
-		bits := make([]byte, bitFieldLen(len(a)))
-		B.Run(n.name, func(B *testing.B) {
-			B.SetBytes(int64(n.l * Int16Size))
-			for i := 0; i < B.N; i++ {
-				matchInt16LessThanAVX512(a, math.MaxInt16/2, bits)
-			}
-		})
-	}
-}
-
-=======
->>>>>>> bb80757c
 // -----------------------------------------------------------------------------
 // Less Equal Testcases
 //
@@ -808,65 +524,6 @@
 	}
 }
 
-<<<<<<< HEAD
-func TestMatchInt16LessEqualAVX2(T *testing.T) {
-	if !util.UseAVX2 {
-		T.SkipNow()
-	}
-	for _, c := range int16LessEqualCases {
-		// pre-allocate the result slice and fill with poison
-		l := bitFieldLen(len(c.slice))
-		bits := make([]byte, l+32)
-		for i, _ := range bits {
-			bits[i] = 0xfa
-		}
-		bits = bits[:l]
-		cnt := matchInt16LessThanEqualAVX2(c.slice, c.match, bits)
-		if got, want := len(bits), len(c.result); got != want {
-			T.Errorf("%s: unexpected result length %d, expected %d", c.name, got, want)
-		}
-		if got, want := cnt, c.count; got != want {
-			T.Errorf("%s: unexpected result bit count %d, expected %d", c.name, got, want)
-		}
-		if bytes.Compare(bits, c.result) != 0 {
-			T.Errorf("%s: unexpected result %x, expected %x", c.name, bits, c.result)
-		}
-		if bytes.Compare(bits[l:l+32], bytes.Repeat([]byte{0xfa}, 32)) != 0 {
-			T.Errorf("%s: result boundary violation %x", c.name, bits[l:l+32])
-		}
-	}
-}
-
-func TestMatchInt16LessEqualAVX512(T *testing.T) {
-	if !util.UseAVX512_BW {
-		T.SkipNow()
-	}
-	for _, c := range int16LessEqualCases {
-		// pre-allocate the result slice and fill with poison
-		l := bitFieldLen(len(c.slice))
-		bits := make([]byte, l+32)
-		for i, _ := range bits {
-			bits[i] = 0xfa
-		}
-		bits = bits[:l]
-		cnt := matchInt16LessThanEqualAVX512(c.slice, c.match, bits)
-		if got, want := len(bits), len(c.result); got != want {
-			T.Errorf("%s: unexpected result length %d, expected %d", c.name, got, want)
-		}
-		if got, want := cnt, c.count; got != want {
-			T.Errorf("%s: unexpected result bit count %d, expected %d", c.name, got, want)
-		}
-		if bytes.Compare(bits, c.result) != 0 {
-			T.Errorf("%s: unexpected result %x, expected %x", c.name, bits, c.result)
-		}
-		if bytes.Compare(bits[l:l+32], bytes.Repeat([]byte{0xfa}, 32)) != 0 {
-			T.Errorf("%s: result boundary violation %x", c.name, bits[l:l+32])
-		}
-	}
-}
-
-=======
->>>>>>> bb80757c
 // -----------------------------------------------------------------------------
 // Less equal benchmarks
 //
@@ -883,41 +540,6 @@
 	}
 }
 
-<<<<<<< HEAD
-func BenchmarkMatchInt16LessEqualAVX2(B *testing.B) {
-	if !util.UseAVX2 {
-		B.SkipNow()
-	}
-	for _, n := range vecBenchmarkSizes {
-		a := randInt16Slice(n.l, 1)
-		bits := make([]byte, bitFieldLen(len(a)))
-		B.Run(n.name, func(B *testing.B) {
-			B.SetBytes(int64(n.l * Int16Size))
-			for i := 0; i < B.N; i++ {
-				matchInt16LessThanEqualAVX2(a, math.MaxInt16/2, bits)
-			}
-		})
-	}
-}
-
-func BenchmarkMatchInt16LessEqualAVX512(B *testing.B) {
-	if !util.UseAVX512_BW {
-		B.SkipNow()
-	}
-	for _, n := range vecBenchmarkSizes {
-		a := randInt16Slice(n.l, 1)
-		bits := make([]byte, bitFieldLen(len(a)))
-		B.Run(n.name, func(B *testing.B) {
-			B.SetBytes(int64(n.l * Int16Size))
-			for i := 0; i < B.N; i++ {
-				matchInt16LessThanEqualAVX512(a, math.MaxInt16/2, bits)
-			}
-		})
-	}
-}
-
-=======
->>>>>>> bb80757c
 // -----------------------------------------------------------------------------
 // Greater Testcases
 //
@@ -981,65 +603,6 @@
 	}
 }
 
-<<<<<<< HEAD
-func TestMatchInt16GreaterAVX2(T *testing.T) {
-	if !util.UseAVX2 {
-		T.SkipNow()
-	}
-	for _, c := range int16GreaterCases {
-		// pre-allocate the result slice and fill with poison
-		l := bitFieldLen(len(c.slice))
-		bits := make([]byte, l+32)
-		for i, _ := range bits {
-			bits[i] = 0xfa
-		}
-		bits = bits[:l]
-		cnt := matchInt16GreaterThanAVX2(c.slice, c.match, bits)
-		if got, want := len(bits), len(c.result); got != want {
-			T.Errorf("%s: unexpected result length %d, expected %d", c.name, got, want)
-		}
-		if got, want := cnt, c.count; got != want {
-			T.Errorf("%s: unexpected result bit count %d, expected %d", c.name, got, want)
-		}
-		if bytes.Compare(bits, c.result) != 0 {
-			T.Errorf("%s: unexpected result %x, expected %x", c.name, bits, c.result)
-		}
-		if bytes.Compare(bits[l:l+32], bytes.Repeat([]byte{0xfa}, 32)) != 0 {
-			T.Errorf("%s: result boundary violation %x", c.name, bits[l:l+32])
-		}
-	}
-}
-
-func TestMatchInt16GreaterAVX512(T *testing.T) {
-	if !util.UseAVX512_BW {
-		T.SkipNow()
-	}
-	for _, c := range int16GreaterCases {
-		// pre-allocate the result slice and fill with poison
-		l := bitFieldLen(len(c.slice))
-		bits := make([]byte, l+32)
-		for i, _ := range bits {
-			bits[i] = 0xfa
-		}
-		bits = bits[:l]
-		cnt := matchInt16GreaterThanAVX512(c.slice, c.match, bits)
-		if got, want := len(bits), len(c.result); got != want {
-			T.Errorf("%s: unexpected result length %d, expected %d", c.name, got, want)
-		}
-		if got, want := cnt, c.count; got != want {
-			T.Errorf("%s: unexpected result bit count %d, expected %d", c.name, got, want)
-		}
-		if bytes.Compare(bits, c.result) != 0 {
-			T.Errorf("%s: unexpected result %x, expected %x", c.name, bits, c.result)
-		}
-		if bytes.Compare(bits[l:l+32], bytes.Repeat([]byte{0xfa}, 32)) != 0 {
-			T.Errorf("%s: result boundary violation %x", c.name, bits[l:l+32])
-		}
-	}
-}
-
-=======
->>>>>>> bb80757c
 // -----------------------------------------------------------------------------
 // Greater benchmarks
 //
@@ -1056,41 +619,6 @@
 	}
 }
 
-<<<<<<< HEAD
-func BenchmarkMatchInt16GreaterAVX2(B *testing.B) {
-	if !util.UseAVX2 {
-		B.SkipNow()
-	}
-	for _, n := range vecBenchmarkSizes {
-		a := randInt16Slice(n.l, 1)
-		bits := make([]byte, bitFieldLen(len(a)))
-		B.Run(n.name, func(B *testing.B) {
-			B.SetBytes(int64(n.l * Int16Size))
-			for i := 0; i < B.N; i++ {
-				matchInt16GreaterThanAVX2(a, math.MaxInt16/2, bits)
-			}
-		})
-	}
-}
-
-func BenchmarkMatchInt16GreaterAVX512(B *testing.B) {
-	if !util.UseAVX512_BW {
-		B.SkipNow()
-	}
-	for _, n := range vecBenchmarkSizes {
-		a := randInt16Slice(n.l, 1)
-		bits := make([]byte, bitFieldLen(len(a)))
-		B.Run(n.name, func(B *testing.B) {
-			B.SetBytes(int64(n.l * Int16Size))
-			for i := 0; i < B.N; i++ {
-				matchInt16GreaterThanAVX512(a, math.MaxInt16/2, bits)
-			}
-		})
-	}
-}
-
-=======
->>>>>>> bb80757c
 // -----------------------------------------------------------------------------
 // Greater Equal Testcases
 //
@@ -1154,65 +682,6 @@
 	}
 }
 
-<<<<<<< HEAD
-func TestMatchInt16GreaterEqualAVX2(T *testing.T) {
-	if !util.UseAVX2 {
-		T.SkipNow()
-	}
-	for _, c := range int16GreaterEqualCases {
-		// pre-allocate the result slice and fill with poison
-		l := bitFieldLen(len(c.slice))
-		bits := make([]byte, l+32)
-		for i, _ := range bits {
-			bits[i] = 0xfa
-		}
-		bits = bits[:l]
-		cnt := matchInt16GreaterThanEqualAVX2(c.slice, c.match, bits)
-		if got, want := len(bits), len(c.result); got != want {
-			T.Errorf("%s: unexpected result length %d, expected %d", c.name, got, want)
-		}
-		if got, want := cnt, c.count; got != want {
-			T.Errorf("%s: unexpected result bit count %d, expected %d", c.name, got, want)
-		}
-		if bytes.Compare(bits, c.result) != 0 {
-			T.Errorf("%s: unexpected result %x, expected %x", c.name, bits, c.result)
-		}
-		if bytes.Compare(bits[l:l+32], bytes.Repeat([]byte{0xfa}, 32)) != 0 {
-			T.Errorf("%s: result boundary violation %x", c.name, bits[l:l+32])
-		}
-	}
-}
-
-func TestMatchInt16GreaterEqualAVX512(T *testing.T) {
-	if !util.UseAVX512_BW {
-		T.SkipNow()
-	}
-	for _, c := range int16GreaterEqualCases {
-		// pre-allocate the result slice and fill with poison
-		l := bitFieldLen(len(c.slice))
-		bits := make([]byte, l+32)
-		for i, _ := range bits {
-			bits[i] = 0xfa
-		}
-		bits = bits[:l]
-		cnt := matchInt16GreaterThanEqualAVX512(c.slice, c.match, bits)
-		if got, want := len(bits), len(c.result); got != want {
-			T.Errorf("%s: unexpected result length %d, expected %d", c.name, got, want)
-		}
-		if got, want := cnt, c.count; got != want {
-			T.Errorf("%s: unexpected result bit count %d, expected %d", c.name, got, want)
-		}
-		if bytes.Compare(bits, c.result) != 0 {
-			T.Errorf("%s: unexpected result %x, expected %x", c.name, bits, c.result)
-		}
-		if bytes.Compare(bits[l:l+32], bytes.Repeat([]byte{0xfa}, 32)) != 0 {
-			T.Errorf("%s: result boundary violation %x", c.name, bits[l:l+32])
-		}
-	}
-}
-
-=======
->>>>>>> bb80757c
 // -----------------------------------------------------------------------------
 // Greater equal benchmarks
 //
@@ -1229,41 +698,6 @@
 	}
 }
 
-<<<<<<< HEAD
-func BenchmarkMatchInt16GreaterEqualAVX2(B *testing.B) {
-	if !util.UseAVX2 {
-		B.SkipNow()
-	}
-	for _, n := range vecBenchmarkSizes {
-		a := randInt16Slice(n.l, 1)
-		bits := make([]byte, bitFieldLen(len(a)))
-		B.Run(n.name, func(B *testing.B) {
-			B.SetBytes(int64(n.l * Int16Size))
-			for i := 0; i < B.N; i++ {
-				matchInt16GreaterThanEqualAVX2(a, math.MaxInt16/2, bits)
-			}
-		})
-	}
-}
-
-func BenchmarkMatchInt16GreaterEqualAVX512(B *testing.B) {
-	if !util.UseAVX512_BW {
-		B.SkipNow()
-	}
-	for _, n := range vecBenchmarkSizes {
-		a := randInt16Slice(n.l, 1)
-		bits := make([]byte, bitFieldLen(len(a)))
-		B.Run(n.name, func(B *testing.B) {
-			B.SetBytes(int64(n.l * Int16Size))
-			for i := 0; i < B.N; i++ {
-				matchInt16GreaterThanEqualAVX512(a, math.MaxInt16/2, bits)
-			}
-		})
-	}
-}
-
-=======
->>>>>>> bb80757c
 // -----------------------------------------------------------------------------
 // Between Testcases
 //
@@ -1329,65 +763,6 @@
 	}
 }
 
-<<<<<<< HEAD
-func TestMatchInt16BetweenAVX2(T *testing.T) {
-	if !util.UseAVX2 {
-		T.SkipNow()
-	}
-	for _, c := range int16BetweenCases {
-		// pre-allocate the result slice and fill with poison
-		l := bitFieldLen(len(c.slice))
-		bits := make([]byte, l+32)
-		for i, _ := range bits {
-			bits[i] = 0xfa
-		}
-		bits = bits[:l]
-		cnt := matchInt16BetweenAVX2(c.slice, c.match, c.match2, bits)
-		if got, want := len(bits), len(c.result); got != want {
-			T.Errorf("%s: unexpected result length %d, expected %d", c.name, got, want)
-		}
-		if got, want := cnt, c.count; got != want {
-			T.Errorf("%s: unexpected result bit count %d, expected %d", c.name, got, want)
-		}
-		if bytes.Compare(bits, c.result) != 0 {
-			T.Errorf("%s: unexpected result %x, expected %x", c.name, bits, c.result)
-		}
-		if bytes.Compare(bits[l:l+32], bytes.Repeat([]byte{0xfa}, 32)) != 0 {
-			T.Errorf("%s: result boundary violation %x", c.name, bits[l:l+32])
-		}
-	}
-}
-
-func TestMatchInt16BetweenAVX512(T *testing.T) {
-	if !util.UseAVX512_BW {
-		T.SkipNow()
-	}
-	for _, c := range int16BetweenCases {
-		// pre-allocate the result slice and fill with poison
-		l := bitFieldLen(len(c.slice))
-		bits := make([]byte, l+32)
-		for i, _ := range bits {
-			bits[i] = 0xfa
-		}
-		bits = bits[:l]
-		cnt := matchInt16BetweenAVX512(c.slice, c.match, c.match2, bits)
-		if got, want := len(bits), len(c.result); got != want {
-			T.Errorf("%s: unexpected result length %d, expected %d", c.name, got, want)
-		}
-		if got, want := cnt, c.count; got != want {
-			T.Errorf("%s: unexpected result bit count %d, expected %d", c.name, got, want)
-		}
-		if bytes.Compare(bits, c.result) != 0 {
-			T.Errorf("%s: unexpected result %x, expected %x", c.name, bits, c.result)
-		}
-		if bytes.Compare(bits[l:l+32], bytes.Repeat([]byte{0xfa}, 32)) != 0 {
-			T.Errorf("%s: result boundary violation %x", c.name, bits[l:l+32])
-		}
-	}
-}
-
-=======
->>>>>>> bb80757c
 // -----------------------------------------------------------------------------
 // Between benchmarks
 //
@@ -1404,41 +779,6 @@
 	}
 }
 
-<<<<<<< HEAD
-func BenchmarkMatchInt16BetweenAVX2(B *testing.B) {
-	if !util.UseAVX2 {
-		B.SkipNow()
-	}
-	for _, n := range vecBenchmarkSizes {
-		a := randInt16Slice(n.l, 1)
-		bits := make([]byte, bitFieldLen(len(a)))
-		B.Run(n.name, func(B *testing.B) {
-			B.SetBytes(int64(n.l * Int16Size))
-			for i := 0; i < B.N; i++ {
-				matchInt16BetweenAVX2(a, math.MaxInt16/4, math.MaxInt16/2, bits)
-			}
-		})
-	}
-}
-
-func BenchmarkMatchInt16BetweenAVX512(B *testing.B) {
-	if !util.UseAVX512_BW {
-		B.SkipNow()
-	}
-	for _, n := range vecBenchmarkSizes {
-		a := randInt16Slice(n.l, 1)
-		bits := make([]byte, bitFieldLen(len(a)))
-		B.Run(n.name, func(B *testing.B) {
-			B.SetBytes(int64(n.l * Int16Size))
-			for i := 0; i < B.N; i++ {
-				matchInt16BetweenAVX512(a, math.MaxInt16/4, math.MaxInt16/2, bits)
-			}
-		})
-	}
-}
-
-=======
->>>>>>> bb80757c
 // -----------------------------------------------------------------------
 // Int16 Slice
 //
