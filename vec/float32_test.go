--- conflicted
+++ resolved
@@ -10,8 +10,6 @@
 	"math/bits"
 	"math/rand"
 	"testing"
-
-	"blockwatch.cc/knoxdb/util"
 )
 
 const Float32Size = 4
@@ -330,65 +328,6 @@
 	}
 }
 
-<<<<<<< HEAD
-func TestMatchFloat32EqualAVX2(T *testing.T) {
-	if !util.UseAVX2 {
-		T.Skip("AVX2 not available. Skipping TestMatchFloat32EqualAVX2.")
-	}
-	for _, c := range float32EqualCases {
-		// pre-allocate the result slice and fill with poison
-		l := bitFieldLen(len(c.slice))
-		bits := make([]byte, l+32)
-		for i, _ := range bits {
-			bits[i] = 0xfa
-		}
-		bits = bits[:l]
-		cnt := matchFloat32EqualAVX2(c.slice, c.match, bits)
-		if got, want := len(bits), len(c.result); got != want {
-			T.Errorf("%s: unexpected result length %d, expected %d", c.name, got, want)
-		}
-		if got, want := cnt, c.count; got != want {
-			T.Errorf("%s: unexpected result bit count %d, expected %d", c.name, got, want)
-		}
-		if bytes.Compare(bits, c.result) != 0 {
-			T.Errorf("%s: unexpected result %x, expected %x", c.name, bits, c.result)
-		}
-		if bytes.Compare(bits[l:l+32], bytes.Repeat([]byte{0xfa}, 32)) != 0 {
-			T.Errorf("%s: result boundary violation %x", c.name, bits[l:l+32])
-		}
-	}
-}
-
-func TestMatchFloat32EqualAVX512(T *testing.T) {
-	if !util.UseAVX512_F {
-		T.Skip("AVX512F not available. Skipping TestMatchFloat32EqualAVX512.")
-	}
-	for _, c := range float32EqualCases {
-		// pre-allocate the result slice and fill with poison
-		l := bitFieldLen(len(c.slice))
-		bits := make([]byte, l+32)
-		for i, _ := range bits {
-			bits[i] = 0xfa
-		}
-		bits = bits[:l]
-		cnt := matchFloat32EqualAVX512(c.slice, c.match, bits)
-		if got, want := len(bits), len(c.result); got != want {
-			T.Errorf("%s: unexpected result length %d, expected %d", c.name, got, want)
-		}
-		if got, want := cnt, c.count; got != want {
-			T.Errorf("%s: unexpected result bit count %d, expected %d", c.name, got, want)
-		}
-		if bytes.Compare(bits, c.result) != 0 {
-			T.Errorf("%s: unexpected result %x, expected %x", c.name, bits, c.result)
-		}
-		if bytes.Compare(bits[l:l+32], bytes.Repeat([]byte{0xfa}, 32)) != 0 {
-			T.Errorf("%s: result boundary violation %x", c.name, bits[l:l+32])
-		}
-	}
-}
-
-=======
->>>>>>> bb80757c
 // -----------------------------------------------------------------------------
 // Equal benchmarks
 //
@@ -406,43 +345,6 @@
 	}
 }
 
-<<<<<<< HEAD
-func BenchmarkMatchFloat32EqualAVX2(B *testing.B) {
-	if !util.UseAVX2 {
-		B.Skip("AVX2 not available. Skipping BenchmarkMatchFloat32EqualAVX2.")
-	}
-	for _, n := range vecBenchmarkSizes {
-		B.Run(n.name, func(B *testing.B) {
-			a := randFloat32Slice(n.l, 1)
-			bits := make([]byte, bitFieldLen(len(a)))
-			B.ResetTimer()
-			B.SetBytes(int64(n.l * Float32Size))
-			for i := 0; i < B.N; i++ {
-				matchFloat32EqualAVX2(a, math.MaxFloat32/2, bits)
-			}
-		})
-	}
-}
-
-func BenchmarkMatchFloat32EqualAVX512(B *testing.B) {
-	if !util.UseAVX512_F {
-		B.Skip("AVX512F not available. Skipping BenchmarkMatchFloat32EqualAVX512.")
-	}
-	for _, n := range vecBenchmarkSizes {
-		B.Run(n.name, func(B *testing.B) {
-			a := randFloat32Slice(n.l, 1)
-			bits := make([]byte, bitFieldLen(len(a)))
-			B.ResetTimer()
-			B.SetBytes(int64(n.l * Float32Size))
-			for i := 0; i < B.N; i++ {
-				matchFloat32EqualAVX512(a, math.MaxFloat32/2, bits)
-			}
-		})
-	}
-}
-
-=======
->>>>>>> bb80757c
 // -----------------------------------------------------------------------------
 // Not Equal Testcases
 //
@@ -506,65 +408,6 @@
 	}
 }
 
-<<<<<<< HEAD
-func TestMatchFloat32NotEqualAVX2(T *testing.T) {
-	if !util.UseAVX2 {
-		T.Skip("AVX2 not available. Skipping TestMatchFloat32NotEqualAVX2.")
-	}
-	for _, c := range float32NotEqualCases {
-		// pre-allocate the result slice and fill with poison
-		l := bitFieldLen(len(c.slice))
-		bits := make([]byte, l+32)
-		for i, _ := range bits {
-			bits[i] = 0xfa
-		}
-		bits = bits[:l]
-		cnt := matchFloat32NotEqualAVX2(c.slice, c.match, bits)
-		if got, want := len(bits), len(c.result); got != want {
-			T.Errorf("%s: unexpected result length %d, expected %d", c.name, got, want)
-		}
-		if got, want := cnt, c.count; got != want {
-			T.Errorf("%s: unexpected result bit count %d, expected %d", c.name, got, want)
-		}
-		if bytes.Compare(bits, c.result) != 0 {
-			T.Errorf("%s: unexpected result %x, expected %x", c.name, bits, c.result)
-		}
-		if bytes.Compare(bits[l:l+32], bytes.Repeat([]byte{0xfa}, 32)) != 0 {
-			T.Errorf("%s: result boundary violation %x", c.name, bits[l:l+32])
-		}
-	}
-}
-
-func TestMatchFloat32NotEqualAVX512(T *testing.T) {
-	if !util.UseAVX512_F {
-		T.Skip("AVX512F not available. Skipping TestMatchFloat32NotEqualAVX512.")
-	}
-	for _, c := range float32NotEqualCases {
-		// pre-allocate the result slice and fill with poison
-		l := bitFieldLen(len(c.slice))
-		bits := make([]byte, l+32)
-		for i, _ := range bits {
-			bits[i] = 0xfa
-		}
-		bits = bits[:l]
-		cnt := matchFloat32NotEqualAVX512(c.slice, c.match, bits)
-		if got, want := len(bits), len(c.result); got != want {
-			T.Errorf("%s: unexpected result length %d, expected %d", c.name, got, want)
-		}
-		if got, want := cnt, c.count; got != want {
-			T.Errorf("%s: unexpected result bit count %d, expected %d", c.name, got, want)
-		}
-		if bytes.Compare(bits, c.result) != 0 {
-			T.Errorf("%s: unexpected result %x, expected %x", c.name, bits, c.result)
-		}
-		if bytes.Compare(bits[l:l+32], bytes.Repeat([]byte{0xfa}, 32)) != 0 {
-			T.Errorf("%s: result boundary violation %x", c.name, bits[l:l+32])
-		}
-	}
-}
-
-=======
->>>>>>> bb80757c
 // -----------------------------------------------------------------------------
 // Not Equal benchmarks
 //
@@ -582,43 +425,6 @@
 	}
 }
 
-<<<<<<< HEAD
-func BenchmarkMatchFloat32NotEqualAVX2(B *testing.B) {
-	if !util.UseAVX2 {
-		B.Skip("AVX2 not available. Skipping BenchmarkMatchFloat32NotEqualAVX2.")
-	}
-	for _, n := range vecBenchmarkSizes {
-		B.Run(n.name, func(B *testing.B) {
-			a := randFloat32Slice(n.l, 1)
-			bits := make([]byte, bitFieldLen(len(a)))
-			B.ResetTimer()
-			B.SetBytes(int64(n.l * Float32Size))
-			for i := 0; i < B.N; i++ {
-				matchFloat32NotEqualAVX2(a, math.MaxFloat32/2, bits)
-			}
-		})
-	}
-}
-
-func BenchmarkMatchFloat32NotEqualAVX512(B *testing.B) {
-	if !util.UseAVX512_F {
-		B.Skip("AVX512F not available. Skipping BenchmarkMatchFloat32NotEqualAVX512.")
-	}
-	for _, n := range vecBenchmarkSizes {
-		B.Run(n.name, func(B *testing.B) {
-			a := randFloat32Slice(n.l, 1)
-			bits := make([]byte, bitFieldLen(len(a)))
-			B.ResetTimer()
-			B.SetBytes(int64(n.l * Float32Size))
-			for i := 0; i < B.N; i++ {
-				matchFloat32NotEqualAVX512(a, math.MaxFloat32/2, bits)
-			}
-		})
-	}
-}
-
-=======
->>>>>>> bb80757c
 // -----------------------------------------------------------------------------
 // Less Testcases
 //
@@ -682,65 +488,6 @@
 	}
 }
 
-<<<<<<< HEAD
-func TestMatchFloat32LessAVX2(T *testing.T) {
-	if !util.UseAVX2 {
-		T.Skip("AVX2 not available. Skipping TestMatchFloat32LessAVX2.")
-	}
-	for _, c := range float32LessCases {
-		// pre-allocate the result slice and fill with poison
-		l := bitFieldLen(len(c.slice))
-		bits := make([]byte, l+32)
-		for i, _ := range bits {
-			bits[i] = 0xfa
-		}
-		bits = bits[:l]
-		cnt := matchFloat32LessThanAVX2(c.slice, c.match, bits)
-		if got, want := len(bits), len(c.result); got != want {
-			T.Errorf("%s: unexpected result length %d, expected %d", c.name, got, want)
-		}
-		if got, want := cnt, c.count; got != want {
-			T.Errorf("%s: unexpected result bit count %d, expected %d", c.name, got, want)
-		}
-		if bytes.Compare(bits, c.result) != 0 {
-			T.Errorf("%s: unexpected result %x, expected %x", c.name, bits, c.result)
-		}
-		if bytes.Compare(bits[l:l+32], bytes.Repeat([]byte{0xfa}, 32)) != 0 {
-			T.Errorf("%s: result boundary violation %x", c.name, bits[l:l+32])
-		}
-	}
-}
-
-func TestMatchFloat32LessAVX512(T *testing.T) {
-	if !util.UseAVX512_F {
-		T.Skip("AVX512F not available. Skipping TestMatchFloat32LessAVX512.")
-	}
-	for _, c := range float32LessCases {
-		// pre-allocate the result slice and fill with poison
-		l := bitFieldLen(len(c.slice))
-		bits := make([]byte, l+32)
-		for i, _ := range bits {
-			bits[i] = 0xfa
-		}
-		bits = bits[:l]
-		cnt := matchFloat32LessThanAVX512(c.slice, c.match, bits)
-		if got, want := len(bits), len(c.result); got != want {
-			T.Errorf("%s: unexpected result length %d, expected %d", c.name, got, want)
-		}
-		if got, want := cnt, c.count; got != want {
-			T.Errorf("%s: unexpected result bit count %d, expected %d", c.name, got, want)
-		}
-		if bytes.Compare(bits, c.result) != 0 {
-			T.Errorf("%s: unexpected result %x, expected %x", c.name, bits, c.result)
-		}
-		if bytes.Compare(bits[l:l+32], bytes.Repeat([]byte{0xfa}, 32)) != 0 {
-			T.Errorf("%s: result boundary violation %x", c.name, bits[l:l+32])
-		}
-	}
-}
-
-=======
->>>>>>> bb80757c
 // -----------------------------------------------------------------------------
 // Less benchmarks
 //
@@ -758,43 +505,6 @@
 	}
 }
 
-<<<<<<< HEAD
-func BenchmarkMatchFloat32LessAVX2(B *testing.B) {
-	if !util.UseAVX2 {
-		B.Skip("AVX2 not available. Skipping BenchmarkMatchFloat32LessAVX2.")
-	}
-	for _, n := range vecBenchmarkSizes {
-		B.Run(n.name, func(B *testing.B) {
-			a := randFloat32Slice(n.l, 1)
-			bits := make([]byte, bitFieldLen(len(a)))
-			B.ResetTimer()
-			B.SetBytes(int64(n.l * Float32Size))
-			for i := 0; i < B.N; i++ {
-				matchFloat32LessThanAVX2(a, math.MaxFloat32/2, bits)
-			}
-		})
-	}
-}
-
-func BenchmarkMatchFloat32LessAVX512(B *testing.B) {
-	if !util.UseAVX512_F {
-		B.Skip("AVX512F not available. Skipping BenchmarkMatchFloat32LessAVX512.")
-	}
-	for _, n := range vecBenchmarkSizes {
-		B.Run(n.name, func(B *testing.B) {
-			a := randFloat32Slice(n.l, 1)
-			bits := make([]byte, bitFieldLen(len(a)))
-			B.ResetTimer()
-			B.SetBytes(int64(n.l * Float32Size))
-			for i := 0; i < B.N; i++ {
-				matchFloat32LessThanAVX512(a, math.MaxFloat32/2, bits)
-			}
-		})
-	}
-}
-
-=======
->>>>>>> bb80757c
 // -----------------------------------------------------------------------------
 // Less Equal Testcases
 //
@@ -858,65 +568,6 @@
 	}
 }
 
-<<<<<<< HEAD
-func TestMatchFloat32LessEqualAVX2(T *testing.T) {
-	if !util.UseAVX2 {
-		T.Skip("AVX2 not available. Skipping TestMatchFloat32LessEqualAVX2.")
-	}
-	for _, c := range float32LessEqualCases {
-		// pre-allocate the result slice and fill with poison
-		l := bitFieldLen(len(c.slice))
-		bits := make([]byte, l+32)
-		for i, _ := range bits {
-			bits[i] = 0xfa
-		}
-		bits = bits[:l]
-		cnt := matchFloat32LessThanEqualAVX2(c.slice, c.match, bits)
-		if got, want := len(bits), len(c.result); got != want {
-			T.Errorf("%s: unexpected result length %d, expected %d", c.name, got, want)
-		}
-		if got, want := cnt, c.count; got != want {
-			T.Errorf("%s: unexpected result bit count %d, expected %d", c.name, got, want)
-		}
-		if bytes.Compare(bits, c.result) != 0 {
-			T.Errorf("%s: unexpected result %x, expected %x", c.name, bits, c.result)
-		}
-		if bytes.Compare(bits[l:l+32], bytes.Repeat([]byte{0xfa}, 32)) != 0 {
-			T.Errorf("%s: result boundary violation %x", c.name, bits[l:l+32])
-		}
-	}
-}
-
-func TestMatchFloat32LessEqualAVX512(T *testing.T) {
-	if !util.UseAVX512_F {
-		T.Skip("AVX512F not available. Skipping TestMatchFloat32LessEqualAVX512.")
-	}
-	for _, c := range float32LessEqualCases {
-		// pre-allocate the result slice and fill with poison
-		l := bitFieldLen(len(c.slice))
-		bits := make([]byte, l+32)
-		for i, _ := range bits {
-			bits[i] = 0xfa
-		}
-		bits = bits[:l]
-		cnt := matchFloat32LessThanEqualAVX512(c.slice, c.match, bits)
-		if got, want := len(bits), len(c.result); got != want {
-			T.Errorf("%s: unexpected result length %d, expected %d", c.name, got, want)
-		}
-		if got, want := cnt, c.count; got != want {
-			T.Errorf("%s: unexpected result bit count %d, expected %d", c.name, got, want)
-		}
-		if bytes.Compare(bits, c.result) != 0 {
-			T.Errorf("%s: unexpected result %x, expected %x", c.name, bits, c.result)
-		}
-		if bytes.Compare(bits[l:l+32], bytes.Repeat([]byte{0xfa}, 32)) != 0 {
-			T.Errorf("%s: result boundary violation %x", c.name, bits[l:l+32])
-		}
-	}
-}
-
-=======
->>>>>>> bb80757c
 // -----------------------------------------------------------------------------
 // Less equal benchmarks
 //
@@ -934,43 +585,6 @@
 	}
 }
 
-<<<<<<< HEAD
-func BenchmarkMatchFloat32LessEqualAVX2(B *testing.B) {
-	if !util.UseAVX2 {
-		B.Skip("AVX2 not available. Skipping BenchmarkMatchFloat32LessEqualAVX2.")
-	}
-	for _, n := range vecBenchmarkSizes {
-		B.Run(n.name, func(B *testing.B) {
-			a := randFloat32Slice(n.l, 1)
-			bits := make([]byte, bitFieldLen(len(a)))
-			B.ResetTimer()
-			B.SetBytes(int64(n.l * Float32Size))
-			for i := 0; i < B.N; i++ {
-				matchFloat32LessThanEqualAVX2(a, math.MaxFloat32/2, bits)
-			}
-		})
-	}
-}
-
-func BenchmarkMatchFloat32LessEqualAVX512(B *testing.B) {
-	if !util.UseAVX512_F {
-		B.Skip("AVX512F not available. Skipping BenchmarkMatchFloat32LessEqualAVX512.")
-	}
-	for _, n := range vecBenchmarkSizes {
-		B.Run(n.name, func(B *testing.B) {
-			a := randFloat32Slice(n.l, 1)
-			bits := make([]byte, bitFieldLen(len(a)))
-			B.ResetTimer()
-			B.SetBytes(int64(n.l * Float32Size))
-			for i := 0; i < B.N; i++ {
-				matchFloat32LessThanEqualAVX512(a, math.MaxFloat32/2, bits)
-			}
-		})
-	}
-}
-
-=======
->>>>>>> bb80757c
 // -----------------------------------------------------------------------------
 // Greater Testcases
 //
@@ -1034,65 +648,6 @@
 	}
 }
 
-<<<<<<< HEAD
-func TestMatchFloat32GreaterAVX2(T *testing.T) {
-	if !util.UseAVX2 {
-		T.Skip("AVX2 not available. Skipping TestMatchFloat32GreaterAVX2.")
-	}
-	for _, c := range float32GreaterCases {
-		// pre-allocate the result slice and fill with poison
-		l := bitFieldLen(len(c.slice))
-		bits := make([]byte, l+32)
-		for i, _ := range bits {
-			bits[i] = 0xfa
-		}
-		bits = bits[:l]
-		cnt := matchFloat32GreaterThanAVX2(c.slice, c.match, bits)
-		if got, want := len(bits), len(c.result); got != want {
-			T.Errorf("%s: unexpected result length %d, expected %d", c.name, got, want)
-		}
-		if got, want := cnt, c.count; got != want {
-			T.Errorf("%s: unexpected result bit count %d, expected %d", c.name, got, want)
-		}
-		if bytes.Compare(bits, c.result) != 0 {
-			T.Errorf("%s: unexpected result %x, expected %x", c.name, bits, c.result)
-		}
-		if bytes.Compare(bits[l:l+32], bytes.Repeat([]byte{0xfa}, 32)) != 0 {
-			T.Errorf("%s: result boundary violation %x", c.name, bits[l:l+32])
-		}
-	}
-}
-
-func TestMatchFloat32GreaterAVX512(T *testing.T) {
-	if !util.UseAVX512_F {
-		T.Skip("AVX512F not available. Skipping TestMatchFloat32GreaterAVX512.")
-	}
-	for _, c := range float32GreaterCases {
-		// pre-allocate the result slice and fill with poison
-		l := bitFieldLen(len(c.slice))
-		bits := make([]byte, l+32)
-		for i, _ := range bits {
-			bits[i] = 0xfa
-		}
-		bits = bits[:l]
-		cnt := matchFloat32GreaterThanAVX512(c.slice, c.match, bits)
-		if got, want := len(bits), len(c.result); got != want {
-			T.Errorf("%s: unexpected result length %d, expected %d", c.name, got, want)
-		}
-		if got, want := cnt, c.count; got != want {
-			T.Errorf("%s: unexpected result bit count %d, expected %d", c.name, got, want)
-		}
-		if bytes.Compare(bits, c.result) != 0 {
-			T.Errorf("%s: unexpected result %x, expected %x", c.name, bits, c.result)
-		}
-		if bytes.Compare(bits[l:l+32], bytes.Repeat([]byte{0xfa}, 32)) != 0 {
-			T.Errorf("%s: result boundary violation %x", c.name, bits[l:l+32])
-		}
-	}
-}
-
-=======
->>>>>>> bb80757c
 // -----------------------------------------------------------------------------
 // Greater benchmarks
 //
@@ -1110,43 +665,6 @@
 	}
 }
 
-<<<<<<< HEAD
-func BenchmarkMatchFloat32GreaterAVX2(B *testing.B) {
-	if !util.UseAVX2 {
-		B.Skip("AVX2 not available. Skipping BenchmarkMatchFloat32GreaterAVX2.")
-	}
-	for _, n := range vecBenchmarkSizes {
-		B.Run(n.name, func(B *testing.B) {
-			a := randFloat32Slice(n.l, 1)
-			bits := make([]byte, bitFieldLen(len(a)))
-			B.ResetTimer()
-			B.SetBytes(int64(n.l * Float32Size))
-			for i := 0; i < B.N; i++ {
-				matchFloat32GreaterThanAVX2(a, math.MaxFloat32/2, bits)
-			}
-		})
-	}
-}
-
-func BenchmarkMatchFloat32GreaterAVX512(B *testing.B) {
-	if !util.UseAVX512_F {
-		B.Skip("AVX512F not available. Skipping BenchmarkMatchFloat32GreaterAVX512.")
-	}
-	for _, n := range vecBenchmarkSizes {
-		B.Run(n.name, func(B *testing.B) {
-			a := randFloat32Slice(n.l, 1)
-			bits := make([]byte, bitFieldLen(len(a)))
-			B.ResetTimer()
-			B.SetBytes(int64(n.l * Float32Size))
-			for i := 0; i < B.N; i++ {
-				matchFloat32GreaterThanAVX512(a, math.MaxFloat32/2, bits)
-			}
-		})
-	}
-}
-
-=======
->>>>>>> bb80757c
 // -----------------------------------------------------------------------------
 // Greater Equal Testcases
 //
@@ -1210,65 +728,6 @@
 	}
 }
 
-<<<<<<< HEAD
-func TestMatchFloat32GreaterEqualAVX2(T *testing.T) {
-	if !util.UseAVX2 {
-		T.Skip("AVX2 not available. Skipping TestMatchFloat32GreaterEqualAVX2.")
-	}
-	for _, c := range float32GreaterEqualCases {
-		// pre-allocate the result slice and fill with poison
-		l := bitFieldLen(len(c.slice))
-		bits := make([]byte, l+32)
-		for i, _ := range bits {
-			bits[i] = 0xfa
-		}
-		bits = bits[:l]
-		cnt := matchFloat32GreaterThanEqualAVX2(c.slice, c.match, bits)
-		if got, want := len(bits), len(c.result); got != want {
-			T.Errorf("%s: unexpected result length %d, expected %d", c.name, got, want)
-		}
-		if got, want := cnt, c.count; got != want {
-			T.Errorf("%s: unexpected result bit count %d, expected %d", c.name, got, want)
-		}
-		if bytes.Compare(bits, c.result) != 0 {
-			T.Errorf("%s: unexpected result %x, expected %x", c.name, bits, c.result)
-		}
-		if bytes.Compare(bits[l:l+32], bytes.Repeat([]byte{0xfa}, 32)) != 0 {
-			T.Errorf("%s: result boundary violation %x", c.name, bits[l:l+32])
-		}
-	}
-}
-
-func TestMatchFloat32GreaterEqualAVX512(T *testing.T) {
-	if !util.UseAVX512_F {
-		T.Skip("AVX512F not available. Skipping TestMatchFloat32GreaterEqualAVX512.")
-	}
-	for _, c := range float32GreaterEqualCases {
-		// pre-allocate the result slice and fill with poison
-		l := bitFieldLen(len(c.slice))
-		bits := make([]byte, l+32)
-		for i, _ := range bits {
-			bits[i] = 0xfa
-		}
-		bits = bits[:l]
-		cnt := matchFloat32GreaterThanEqualAVX512(c.slice, c.match, bits)
-		if got, want := len(bits), len(c.result); got != want {
-			T.Errorf("%s: unexpected result length %d, expected %d", c.name, got, want)
-		}
-		if got, want := cnt, c.count; got != want {
-			T.Errorf("%s: unexpected result bit count %d, expected %d", c.name, got, want)
-		}
-		if bytes.Compare(bits, c.result) != 0 {
-			T.Errorf("%s: unexpected result %x, expected %x", c.name, bits, c.result)
-		}
-		if bytes.Compare(bits[l:l+32], bytes.Repeat([]byte{0xfa}, 32)) != 0 {
-			T.Errorf("%s: result boundary violation %x", c.name, bits[l:l+32])
-		}
-	}
-}
-
-=======
->>>>>>> bb80757c
 // -----------------------------------------------------------------------------
 // Greater equal benchmarks
 //
@@ -1286,43 +745,6 @@
 	}
 }
 
-<<<<<<< HEAD
-func BenchmarkMatchFloat32GreaterEqualAVX2(B *testing.B) {
-	if !util.UseAVX2 {
-		B.Skip("AVX2 not available. Skipping BenchmarkMatchFloat32GreaterEqualAVX2.")
-	}
-	for _, n := range vecBenchmarkSizes {
-		B.Run(n.name, func(B *testing.B) {
-			a := randFloat32Slice(n.l, 1)
-			bits := make([]byte, bitFieldLen(len(a)))
-			B.ResetTimer()
-			B.SetBytes(int64(n.l * Float32Size))
-			for i := 0; i < B.N; i++ {
-				matchFloat32GreaterThanEqualAVX2(a, math.MaxFloat32/2, bits)
-			}
-		})
-	}
-}
-
-func BenchmarkMatchFloat32GreaterEqualAVX512(B *testing.B) {
-	if !util.UseAVX512_F {
-		B.Skip("AVX512F not available. Skipping BenchmarkMatchFloat32GreaterEqualAVX512.")
-	}
-	for _, n := range vecBenchmarkSizes {
-		B.Run(n.name, func(B *testing.B) {
-			a := randFloat32Slice(n.l, 1)
-			bits := make([]byte, bitFieldLen(len(a)))
-			B.ResetTimer()
-			B.SetBytes(int64(n.l * Float32Size))
-			for i := 0; i < B.N; i++ {
-				matchFloat32GreaterThanEqualAVX512(a, math.MaxFloat32/2, bits)
-			}
-		})
-	}
-}
-
-=======
->>>>>>> bb80757c
 // -----------------------------------------------------------------------------
 // Between Testcases
 //
@@ -1386,65 +808,6 @@
 	}
 }
 
-<<<<<<< HEAD
-func TestMatchFloat32BetweenAVX2(T *testing.T) {
-	if !util.UseAVX2 {
-		T.Skip("AVX2 not available. Skipping TestMatchFloat32BetweenAVX2.")
-	}
-	for _, c := range float32BetweenCases {
-		// pre-allocate the result slice and fill with poison
-		l := bitFieldLen(len(c.slice))
-		bits := make([]byte, l+32)
-		for i, _ := range bits {
-			bits[i] = 0xfa
-		}
-		bits = bits[:l]
-		cnt := matchFloat32BetweenAVX2(c.slice, c.match, c.match2, bits)
-		if got, want := len(bits), len(c.result); got != want {
-			T.Errorf("%s: unexpected result length %d, expected %d", c.name, got, want)
-		}
-		if got, want := cnt, c.count; got != want {
-			T.Errorf("%s: unexpected result bit count %d, expected %d", c.name, got, want)
-		}
-		if bytes.Compare(bits, c.result) != 0 {
-			T.Errorf("%s: unexpected result %x, expected %x", c.name, bits, c.result)
-		}
-		if bytes.Compare(bits[l:l+32], bytes.Repeat([]byte{0xfa}, 32)) != 0 {
-			T.Errorf("%s: result boundary violation %x", c.name, bits[l:l+32])
-		}
-	}
-}
-
-func TestMatchFloat32BetweenAVX512(T *testing.T) {
-	if !util.UseAVX512_F {
-		T.Skip("AVX512F not available. Skipping TestMatchFloat32BetweenAVX512.")
-	}
-	for _, c := range float32BetweenCases {
-		// pre-allocate the result slice and fill with poison
-		l := bitFieldLen(len(c.slice))
-		bits := make([]byte, l+32)
-		for i, _ := range bits {
-			bits[i] = 0xfa
-		}
-		bits = bits[:l]
-		cnt := matchFloat32BetweenAVX512(c.slice, c.match, c.match2, bits)
-		if got, want := len(bits), len(c.result); got != want {
-			T.Errorf("%s: unexpected result length %d, expected %d", c.name, got, want)
-		}
-		if got, want := cnt, c.count; got != want {
-			T.Errorf("%s: unexpected result bit count %d, expected %d", c.name, got, want)
-		}
-		if bytes.Compare(bits, c.result) != 0 {
-			T.Errorf("%s: unexpected result %x, expected %x", c.name, bits, c.result)
-		}
-		if bytes.Compare(bits[l:l+32], bytes.Repeat([]byte{0xfa}, 32)) != 0 {
-			T.Errorf("%s: result boundary violation %x", c.name, bits[l:l+32])
-		}
-	}
-}
-
-=======
->>>>>>> bb80757c
 // -----------------------------------------------------------------------------
 // Between benchmarks
 //
@@ -1462,43 +825,6 @@
 	}
 }
 
-<<<<<<< HEAD
-func BenchmarkMatchFloat32BetweenAVX2(B *testing.B) {
-	if !util.UseAVX2 {
-		B.Skip("AVX2 not available. Skipping BenchmarkMatchFloat32BetweenAVX2.")
-	}
-	for _, n := range vecBenchmarkSizes {
-		B.Run(n.name, func(B *testing.B) {
-			a := randFloat32Slice(n.l, 1)
-			bits := make([]byte, bitFieldLen(len(a)))
-			B.ResetTimer()
-			B.SetBytes(int64(n.l * Float32Size))
-			for i := 0; i < B.N; i++ {
-				matchFloat32BetweenAVX2(a, 5, math.MaxFloat32/2, bits)
-			}
-		})
-	}
-}
-
-func BenchmarkMatchFloat32BetweenAVX512(B *testing.B) {
-	if !util.UseAVX512_F {
-		B.Skip("AVX512F not available. Skipping BenchmarkMatchFloat32BetweenAVX512.")
-	}
-	for _, n := range vecBenchmarkSizes {
-		B.Run(n.name, func(B *testing.B) {
-			a := randFloat32Slice(n.l, 1)
-			bits := make([]byte, bitFieldLen(len(a)))
-			B.ResetTimer()
-			B.SetBytes(int64(n.l * Float32Size))
-			for i := 0; i < B.N; i++ {
-				matchFloat32BetweenAVX512(a, 5, 10, bits)
-			}
-		})
-	}
-}
-
-=======
->>>>>>> bb80757c
 // -----------------------------------------------------------------------
 // Float32 Slice
 //
