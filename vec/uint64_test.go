// Copyright (c) 2020 Blockwatch Data Inc.
// Author: alex@blockwatch.cc

package vec

import (
	"bytes"
	"fmt"
	"math"
	"math/bits"
	"math/rand"
	"testing"
)

const Uint64Size = 8

type Uint64MatchTest struct {
	name   string
	slice  []uint64
	match  uint64 // used for every test
	match2 uint64 // used for between tests
	result []byte
	count  int64
}

var (
	uint64TestSlice_0 = []uint64{
		0, 5, 3, 5, // Y1
		7, 5, 5, 9, // Y2
		3, 5, 5, 5, // Y3
		5, 0, 113, 12, // Y4

		4, 2, 3, 5, // Y5
		7, 3, 5, 9, // Y6
		3, 13, 5, 5, // Y7
		42, 5, 113, 12, // Y8
	}
	uint64EqualTestMatch_0  uint64 = 5
	uint64EqualTestResult_0        = []byte{0x56, 0x78, 0x12, 0x34}

	uint64NotEqualTestMatch_0  uint64 = 5
	uint64NotEqualTestResult_0        = []byte{0xa9, 0x87, 0xed, 0xcb}

	uint64LessTestMatch_0  uint64 = 5
	uint64LessTestResult_0        = []byte{0xa0, 0x84, 0xe4, 0x80}

	uint64LessEqualTestMatch_0  uint64 = 5
	uint64LessEqualTestResult_0        = []byte{0xf6, 0xfc, 0xf6, 0xb4}

	uint64GreaterTestMatch_0  uint64 = 5
	uint64GreaterTestResult_0        = []byte{0x09, 0x03, 0x09, 0x4b}

	uint64GreaterEqualTestMatch_0  uint64 = 5
	uint64GreaterEqualTestResult_0        = []byte{0x5f, 0x7b, 0x1b, 0x7f}

	uint64BetweenTestMatch_0  uint64 = 5
	uint64BetweenTestMatch_0b uint64 = 10
	uint64BetweenTestResult_0        = []byte{0x5f, 0x78, 0x1b, 0x34}

	uint64TestSlice_1 = []uint64{
		5, 2, 3, 4,
		7, 8, 5, 10,
		15, 5, 55, 500,
		1000, 500000, 5, 113,
		31, 32, 5, 34,
		35, 36, 5, 5,
		43, 5, 5, 5,
		39, 40, 41, 42,
	}

	uint64EqualTestResult_1        = []byte{0x82, 0x42, 0x23, 0x70}
	uint64EqualTestMatch_1  uint64 = 5

	uint64NotEqualTestResult_1        = []byte{0x7d, 0xbd, 0xdc, 0x8f}
	uint64NotEqualTestMatch_1  uint64 = 5

	uint64LessTestResult_1        = []byte{0x70, 0x00, 0x00, 0x00}
	uint64LessTestMatch_1  uint64 = 5

	uint64LessEqualTestResult_1        = []byte{0xf2, 0x42, 0x23, 0x70}
	uint64LessEqualTestMatch_1  uint64 = 5

	uint64GreaterTestResult_1        = []byte{0x0d, 0xbd, 0xdc, 0x8f}
	uint64GreaterTestMatch_1  uint64 = 5

	uint64GreaterEqualTestResult_1        = []byte{0x8f, 0xff, 0xff, 0xff}
	uint64GreaterEqualTestMatch_1  uint64 = 5

	uint64BetweenTestResult_1        = []byte{0x8f, 0x42, 0x23, 0x70}
	uint64BetweenTestMatch_1  uint64 = 5
	uint64BetweenTestMatch_1b uint64 = 10

	// extreme values
	uint64TestSlice_2 = []uint64{
		math.MaxUint8, math.MaxUint16, math.MaxUint32, math.MaxUint64,
		math.MaxUint8, math.MaxUint16, math.MaxUint32, math.MaxUint64,
		math.MaxUint8, math.MaxUint16, math.MaxUint32, math.MaxUint64,
		math.MaxUint8, math.MaxUint16, math.MaxUint32, math.MaxUint64,
		math.MaxUint8, math.MaxUint16, math.MaxUint32, math.MaxUint64,
		math.MaxUint8, math.MaxUint16, math.MaxUint32, math.MaxUint64,
		math.MaxUint8, math.MaxUint16, math.MaxUint32, math.MaxUint64,
		math.MaxUint8, math.MaxUint16, math.MaxUint32, math.MaxUint64,
	}
	uint64EqualTestResult_2        = []byte{0x11, 0x11, 0x11, 0x11}
	uint64EqualTestMatch_2  uint64 = math.MaxUint64

	uint64NotEqualTestResult_2        = []byte{0xee, 0xee, 0xee, 0xee}
	uint64NotEqualTestMatch_2  uint64 = math.MaxUint64

	uint64LessTestResult_2        = []byte{0xee, 0xee, 0xee, 0xee}
	uint64LessTestMatch_2  uint64 = math.MaxUint64

	uint64LessEqualTestResult_2        = []byte{0xff, 0xff, 0xff, 0xff}
	uint64LessEqualTestMatch_2  uint64 = math.MaxUint64

	uint64GreaterTestResult_2        = []byte{0x00, 0x00, 0x00, 0x00}
	uint64GreaterTestMatch_2  uint64 = math.MaxUint64

	uint64GreaterEqualTestResult_2        = []byte{0x11, 0x11, 0x11, 0x11}
	uint64GreaterEqualTestMatch_2  uint64 = math.MaxUint64

	uint64BetweenTestResult_2        = []byte{0x33, 0x33, 0x33, 0x33}
	uint64BetweenTestMatch_2  uint64 = math.MaxUint32
	uint64BetweenTestMatch_2b uint64 = math.MaxUint64
)

func randUint64Slice(n, u int) []uint64 {
	s := make([]uint64, n*u)
	for i := 0; i < n; i++ {
		s[i] = rand.Uint64()
	}
	for i := 1; i < u; i++ {
		copy(s[i*n:], s[:n])
	}
	return s
}

// creates an uint64 test case from the given slice
// Parameters:
//  - name: desired name of the test case
//  - slice: the slice for constructing the test case
//  - match, match2: are only copied to the resulting test case
//  - result: result for the given slice
//  - len: desired length of the test case
func CreateUint64TestCase(name string, slice []uint64, match, match2 uint64, result []byte, length int) Uint64MatchTest {
	if len(slice)%8 != 0 {
		panic("CreateUint64TestCase: length of slice has to be a multiple of 8")
	}
	if len(result) != bitFieldLen(len(slice)) {
		panic("CreateUint64TestCase: length of slice and length of result does not match")
	}

	// create new slice by concat of given slice
	// we make it a little bit longer check buffer overruns
	var new_slice []uint64
	var l int = length
	for l > 0 {
		new_slice = append(new_slice, slice...)
		l -= len(slice)
	}

	// create new result by concat of given result
	new_result := make([]byte, bitFieldLen(length))
	for i, _ := range new_result {
		new_result[i] = result[i%len(result)]
	}
	// clear the last unused bits
	if length%8 != 0 {
		new_result[len(new_result)-1] &= 0xff << (8 - length%8)
	}
	// count number of ones
	var cnt int
	for _, v := range new_result {
		cnt += bits.OnesCount8(v)
	}
	return Uint64MatchTest{
		name:   name,
		slice:  new_slice[:length],
		match:  match,
		match2: match2,
		result: new_result,
		count:  int64(cnt),
	}
}

// -----------------------------------------------------------------------------
// Equal Testcases
//

var uint64EqualCases = []Uint64MatchTest{
	{
		name:   "l0",
		slice:  make([]uint64, 0),
		match:  uint64EqualTestMatch_1,
		result: []byte{},
		count:  0,
	}, {
		name:   "nil",
		slice:  nil,
		match:  uint64EqualTestMatch_1,
		result: []byte{},
		count:  0,
	},
	CreateUint64TestCase("vec1", uint64TestSlice_0, uint64EqualTestMatch_0, 0, uint64EqualTestResult_0, 32),
	CreateUint64TestCase("vec2", uint64TestSlice_0, uint64EqualTestMatch_0, 0, uint64EqualTestResult_0, 64),
	CreateUint64TestCase("l32", uint64TestSlice_1, uint64EqualTestMatch_1, 0, uint64EqualTestResult_1, 32),
	CreateUint64TestCase("l64", append(uint64TestSlice_1, uint64TestSlice_0...), uint64EqualTestMatch_1, 0,
		append(uint64EqualTestResult_1, uint64EqualTestResult_0...), 64),
	CreateUint64TestCase("l128", append(uint64TestSlice_1, uint64TestSlice_0...), uint64EqualTestMatch_1, 0,
		append(uint64EqualTestResult_1, uint64EqualTestResult_0...), 128),
	CreateUint64TestCase("l63", uint64TestSlice_1, uint64EqualTestMatch_1, 0, uint64EqualTestResult_1, 63),
	CreateUint64TestCase("l31", uint64TestSlice_1, uint64EqualTestMatch_1, 0, uint64EqualTestResult_1, 31),
	CreateUint64TestCase("l23", uint64TestSlice_1, uint64EqualTestMatch_1, 0, uint64EqualTestResult_1, 23),
	CreateUint64TestCase("l15", uint64TestSlice_1, uint64EqualTestMatch_1, 0, uint64EqualTestResult_1, 15),
	CreateUint64TestCase("l7", uint64TestSlice_1, uint64EqualTestMatch_1, 0, uint64EqualTestResult_1, 7),
	// with extreme values
	CreateUint64TestCase("ext64", uint64TestSlice_2, uint64EqualTestMatch_2, 0, uint64EqualTestResult_2, 64),
	CreateUint64TestCase("ext32", uint64TestSlice_2, uint64EqualTestMatch_2, 0, uint64EqualTestResult_2, 32),
	CreateUint64TestCase("ext31", uint64TestSlice_2, uint64EqualTestMatch_2, 0, uint64EqualTestResult_2, 31),
}

func TestMatchUint64EqualGeneric(T *testing.T) {
	for _, c := range uint64EqualCases {
		// pre-allocate the result slice
		bits := make([]byte, bitFieldLen(len(c.slice)))
		cnt := matchUint64EqualGeneric(c.slice, c.match, bits)
		if got, want := len(bits), len(c.result); got != want {
			T.Errorf("%s: unexpected result length %d, expected %d", c.name, got, want)
		}
		if got, want := cnt, c.count; got != want {
			T.Errorf("%s: unexpected result bit count %d, expected %d", c.name, got, want)
		}
		if bytes.Compare(bits, c.result) != 0 {
			T.Errorf("%s: unexpected result %x, expected %x", c.name, bits, c.result)
		}
	}
}

func TestMatchUint64EqualAVX2(T *testing.T) {
	for _, c := range uint64EqualCases {
		// pre-allocate the result slice and fill with poison
		l := bitFieldLen(len(c.slice))
		bits := make([]byte, l+32)
		for i, _ := range bits {
			bits[i] = 0xfa
		}
		bits = bits[:l]
		cnt := matchUint64EqualAVX2(c.slice, c.match, bits)
		if got, want := len(bits), len(c.result); got != want {
			T.Errorf("%s: unexpected result length %d, expected %d", c.name, got, want)
		}
		if got, want := cnt, c.count; got != want {
			T.Errorf("%s: unexpected result bit count %d, expected %d", c.name, got, want)
		}
		if bytes.Compare(bits, c.result) != 0 {
			T.Errorf("%s: unexpected result %x, expected %x", c.name, bits, c.result)
		}
		if bytes.Compare(bits[l:l+32], bytes.Repeat([]byte{0xfa}, 32)) != 0 {
			T.Errorf("%s: result boundary violation %x", c.name, bits[l:l+32])
		}
	}
}

func TestMatchUint64EqualAVX512(T *testing.T) {
	if !useAVX512_F {
		T.Skip("AVX512F not available. Skipping TestMatchUint64EqualAVX512.")
	}
	for _, c := range uint64EqualCases {
		// pre-allocate the result slice and fill with poison
		l := bitFieldLen(len(c.slice))
		bits := make([]byte, l+32)
		for i, _ := range bits {
			bits[i] = 0xfa
		}
		bits = bits[:l]
		cnt := matchUint64EqualAVX512(c.slice, c.match, bits)
		if got, want := len(bits), len(c.result); got != want {
			T.Errorf("%s: unexpected result length %d, expected %d", c.name, got, want)
		}
		if got, want := cnt, c.count; got != want {
			T.Errorf("%s: unexpected result bit count %d, expected %d", c.name, got, want)
		}
		if bytes.Compare(bits, c.result) != 0 {
			T.Errorf("%s: unexpected result %x, expected %x", c.name, bits, c.result)
		}
		if bytes.Compare(bits[l:l+32], bytes.Repeat([]byte{0xfa}, 32)) != 0 {
			T.Errorf("%s: result boundary violation %x", c.name, bits[l:l+32])
		}
	}
}

// -----------------------------------------------------------------------------
// Equal benchmarks
//
func BenchmarkMatchUint64EqualGeneric(B *testing.B) {
	for _, n := range vecBenchmarkSizes {
		B.Run(n.name, func(B *testing.B) {
			a := randUint64Slice(n.l, 1)
			bits := make([]byte, bitFieldLen(len(a)))
			B.ResetTimer()
			B.SetBytes(int64(n.l * Uint64Size))
			for i := 0; i < B.N; i++ {
				matchUint64EqualGeneric(a, math.MaxUint64/2, bits)
			}
		})
	}
}

func BenchmarkMatchUint64EqualAVX2(B *testing.B) {
	for _, n := range vecBenchmarkSizes {
		B.Run(n.name, func(B *testing.B) {
			a := randUint64Slice(n.l, 1)
			bits := make([]byte, bitFieldLen(len(a)))
			B.ResetTimer()
			B.SetBytes(int64(n.l * Uint64Size))
			for i := 0; i < B.N; i++ {
				matchUint64EqualAVX2(a, math.MaxUint64/2, bits)
			}
		})
	}
}

// force scalar codepath by making last block <32 entries
func BenchmarkMatchUint64EqualAVX2Scalar(B *testing.B) {
	for _, n := range vecBenchmarkSizes {
		B.Run(n.name, func(B *testing.B) {
			a := randUint64Slice(n.l-1, 1)
			bits := make([]byte, bitFieldLen(len(a)))
			B.ResetTimer()
			B.SetBytes(int64(n.l * Uint64Size))
			for i := 0; i < B.N; i++ {
				matchUint64EqualAVX2(a, math.MaxUint64/2, bits)
			}
		})
	}
}

func BenchmarkMatchUint64EqualAVX512(B *testing.B) {
	if !useAVX512_F {
		B.Skip("AVX512F not available. Skipping BenchmarkMatchUint64EqualAVX512.")
	}
	for _, n := range vecBenchmarkSizes {
		B.Run(n.name, func(B *testing.B) {
			a := randUint64Slice(n.l, 1)
			bits := make([]byte, bitFieldLen(len(a)))
			B.ResetTimer()
			B.SetBytes(int64(n.l * Uint64Size))
			for i := 0; i < B.N; i++ {
				matchUint64EqualAVX512(a, math.MaxUint64/2, bits)
			}
		})
	}
}

// force scalar codepath by making last block <32 entries
func BenchmarkMatchUint64EqualAVX512Scalar(B *testing.B) {
	if !useAVX512_F {
		B.Skip("AVX512F not available. Skipping BenchmarkMatchUint64EqualAVX512Scalar.")
	}
	for _, n := range vecBenchmarkSizes {
		B.Run(n.name, func(B *testing.B) {
			a := randUint64Slice(n.l-1, 1)
			bits := make([]byte, bitFieldLen(len(a)))
			B.ResetTimer()
			B.SetBytes(int64(n.l * Uint64Size))
			for i := 0; i < B.N; i++ {
				matchUint64EqualAVX512(a, math.MaxUint64/2, bits)
			}
		})
	}
}

// -----------------------------------------------------------------------------
// NotEqual Testcases
//

var uint64NotEqualCases = []Uint64MatchTest{
	{
		name:   "l0",
		slice:  make([]uint64, 0),
		match:  uint64NotEqualTestMatch_1,
		result: []byte{},
		count:  0,
	}, {
		name:   "nil",
		slice:  nil,
		match:  uint64NotEqualTestMatch_1,
		result: []byte{},
		count:  0,
	},
	CreateUint64TestCase("vec1", uint64TestSlice_0, uint64NotEqualTestMatch_0, 0, uint64NotEqualTestResult_0, 32),
	CreateUint64TestCase("vec2", uint64TestSlice_0, uint64NotEqualTestMatch_0, 0, uint64NotEqualTestResult_0, 64),
	CreateUint64TestCase("l32", uint64TestSlice_1, uint64NotEqualTestMatch_1, 0, uint64NotEqualTestResult_1, 32),
	CreateUint64TestCase("l64", append(uint64TestSlice_1, uint64TestSlice_0...), uint64NotEqualTestMatch_1, 0,
		append(uint64NotEqualTestResult_1, uint64NotEqualTestResult_0...), 64),
	CreateUint64TestCase("l128", append(uint64TestSlice_1, uint64TestSlice_0...), uint64NotEqualTestMatch_1, 0,
		append(uint64NotEqualTestResult_1, uint64NotEqualTestResult_0...), 128),
	CreateUint64TestCase("l63", uint64TestSlice_1, uint64NotEqualTestMatch_1, 0, uint64NotEqualTestResult_1, 63),
	CreateUint64TestCase("l31", uint64TestSlice_1, uint64NotEqualTestMatch_1, 0, uint64NotEqualTestResult_1, 31),
	CreateUint64TestCase("l23", uint64TestSlice_1, uint64NotEqualTestMatch_1, 0, uint64NotEqualTestResult_1, 23),
	CreateUint64TestCase("l15", uint64TestSlice_1, uint64NotEqualTestMatch_1, 0, uint64NotEqualTestResult_1, 15),
	CreateUint64TestCase("l7", uint64TestSlice_1, uint64NotEqualTestMatch_1, 0, uint64NotEqualTestResult_1, 7),
	// with extreme values
	CreateUint64TestCase("ext64", uint64TestSlice_2, uint64NotEqualTestMatch_2, 0, uint64NotEqualTestResult_2, 64),
	CreateUint64TestCase("ext32", uint64TestSlice_2, uint64NotEqualTestMatch_2, 0, uint64NotEqualTestResult_2, 32),
	CreateUint64TestCase("ext31", uint64TestSlice_2, uint64NotEqualTestMatch_2, 0, uint64NotEqualTestResult_2, 31),
}

func TestMatchUint64NotEqualGeneric(T *testing.T) {
	for _, c := range uint64NotEqualCases {
		// pre-allocate the result slice
		bits := make([]byte, bitFieldLen(len(c.slice)))
		cnt := matchUint64NotEqualGeneric(c.slice, c.match, bits)
		if got, want := len(bits), len(c.result); got != want {
			T.Errorf("%s: unexpected result length %d, expected %d", c.name, got, want)
		}
		if got, want := cnt, c.count; got != want {
			T.Errorf("%s: unexpected result bit count %d, expected %d", c.name, got, want)
		}
		if bytes.Compare(bits, c.result) != 0 {
			T.Errorf("%s: unexpected result %x, expected %x", c.name, bits, c.result)
		}
	}
}

func TestMatchUint64NotEqualAVX2(T *testing.T) {
	for _, c := range uint64NotEqualCases {
		// pre-allocate the result slice and fill with poison
		l := bitFieldLen(len(c.slice))
		bits := make([]byte, l+32)
		for i, _ := range bits {
			bits[i] = 0xfa
		}
		bits = bits[:l]
		cnt := matchUint64NotEqualAVX2(c.slice, c.match, bits)
		if got, want := len(bits), len(c.result); got != want {
			T.Errorf("%s: unexpected result length %d, expected %d", c.name, got, want)
		}
		if got, want := cnt, c.count; got != want {
			T.Errorf("%s: unexpected result bit count %d, expected %d", c.name, got, want)
		}
		if bytes.Compare(bits, c.result) != 0 {
			T.Errorf("%s: unexpected result %x, expected %x", c.name, bits, c.result)
		}
		if bytes.Compare(bits[l:l+32], bytes.Repeat([]byte{0xfa}, 32)) != 0 {
			T.Errorf("%s: result boundary violation %x", c.name, bits[l:l+32])
		}
	}
}

func TestMatchUint64NotEqualAVX512(T *testing.T) {
	if !useAVX512_F {
		T.Skip("AVX512F not available. Skipping TestMatchUint64NotEqualAVX512.")
	}
	for _, c := range uint64NotEqualCases {
		// pre-allocate the result slice and fill with poison
		l := bitFieldLen(len(c.slice))
		bits := make([]byte, l+32)
		for i, _ := range bits {
			bits[i] = 0xfa
		}
		bits = bits[:l]
		cnt := matchUint64NotEqualAVX512(c.slice, c.match, bits)
		if got, want := len(bits), len(c.result); got != want {
			T.Errorf("%s: unexpected result length %d, expected %d", c.name, got, want)
		}
		if got, want := cnt, c.count; got != want {
			T.Errorf("%s: unexpected result bit count %d, expected %d", c.name, got, want)
		}
		if bytes.Compare(bits, c.result) != 0 {
			T.Errorf("%s: unexpected result %x, expected %x", c.name, bits, c.result)
		}
		if bytes.Compare(bits[l:l+32], bytes.Repeat([]byte{0xfa}, 32)) != 0 {
			T.Errorf("%s: result boundary violation %x", c.name, bits[l:l+32])
		}
	}
}

// -----------------------------------------------------------------------------
// NotEqual benchmarks
//
func BenchmarkMatchUint64NotEqualGeneric(B *testing.B) {
	for _, n := range vecBenchmarkSizes {
		B.Run(n.name, func(B *testing.B) {
			a := randUint64Slice(n.l, 1)
			bits := make([]byte, bitFieldLen(len(a)))
			B.ResetTimer()
			B.SetBytes(int64(n.l * Uint64Size))
			for i := 0; i < B.N; i++ {
				matchUint64NotEqualGeneric(a, math.MaxUint64/2, bits)
			}
		})
	}
}

func BenchmarkMatchUint64NotEqualAVX2(B *testing.B) {
	for _, n := range vecBenchmarkSizes {
		B.Run(n.name, func(B *testing.B) {
			a := randUint64Slice(n.l, 1)
			bits := make([]byte, bitFieldLen(len(a)))
			B.ResetTimer()
			B.SetBytes(int64(n.l * Uint64Size))
			for i := 0; i < B.N; i++ {
				matchUint64NotEqualAVX2(a, math.MaxUint64/2, bits)
			}
		})
	}
}

// force scalar codepath by making last block <32 entries
func BenchmarkMatchUint64NotEqualAVX2Scalar(B *testing.B) {
	for _, n := range vecBenchmarkSizes {
		B.Run(n.name, func(B *testing.B) {
			a := randUint64Slice(n.l-1, 1)
			bits := make([]byte, bitFieldLen(len(a)))
			B.ResetTimer()
			B.SetBytes(int64(n.l * Uint64Size))
			for i := 0; i < B.N; i++ {
				matchUint64NotEqualAVX2(a, math.MaxUint64/2, bits)
			}
		})
	}
}

func BenchmarkMatchUint64NotEqualAVX512(B *testing.B) {
	if !useAVX512_F {
		B.Skip("AVX512F not available. Skipping BenchmarkMatchUint64NotEqualAVX512.")
	}
	for _, n := range vecBenchmarkSizes {
		B.Run(n.name, func(B *testing.B) {
			a := randUint64Slice(n.l, 1)
			bits := make([]byte, bitFieldLen(len(a)))
			B.ResetTimer()
			B.SetBytes(int64(n.l * Uint64Size))
			for i := 0; i < B.N; i++ {
				matchUint64NotEqualAVX512(a, math.MaxUint64/2, bits)
			}
		})
	}
}

// force scalar codepath by making last block <32 entries
func BenchmarkMatchUint64NotEqualAVX512Scalar(B *testing.B) {
	if !useAVX512_F {
		B.Skip("AVX512F not available. Skipping BenchmarkMatchUint64NotEqualAVX512Scalar.")
	}
	for _, n := range vecBenchmarkSizes {
		B.Run(n.name, func(B *testing.B) {
			a := randUint64Slice(n.l-1, 1)
			bits := make([]byte, bitFieldLen(len(a)))
			B.ResetTimer()
			B.SetBytes(int64(n.l * Uint64Size))
			for i := 0; i < B.N; i++ {
				matchUint64NotEqualAVX512(a, math.MaxUint64/2, bits)
			}
		})
	}
}

// -----------------------------------------------------------------------------
// Less Testcases
//

var uint64LessCases = []Uint64MatchTest{
	{
		name:   "l0",
		slice:  make([]uint64, 0),
		match:  uint64LessTestMatch_1,
		result: []byte{},
		count:  0,
	}, {
		name:   "nil",
		slice:  nil,
		match:  uint64LessTestMatch_1,
		result: []byte{},
		count:  0,
	},
	CreateUint64TestCase("vec1", uint64TestSlice_0, uint64LessTestMatch_0, 0, uint64LessTestResult_0, 32),
	CreateUint64TestCase("vec2", uint64TestSlice_0, uint64LessTestMatch_0, 0, uint64LessTestResult_0, 64),
	CreateUint64TestCase("l32", uint64TestSlice_1, uint64LessTestMatch_1, 0, uint64LessTestResult_1, 32),
	CreateUint64TestCase("l64", append(uint64TestSlice_1, uint64TestSlice_0...), uint64LessTestMatch_1, 0,
		append(uint64LessTestResult_1, uint64LessTestResult_0...), 64),
	CreateUint64TestCase("l128", append(uint64TestSlice_1, uint64TestSlice_0...), uint64LessTestMatch_1, 0,
		append(uint64LessTestResult_1, uint64LessTestResult_0...), 128),
	CreateUint64TestCase("l63", uint64TestSlice_1, uint64LessTestMatch_1, 0, uint64LessTestResult_1, 63),
	CreateUint64TestCase("l31", uint64TestSlice_1, uint64LessTestMatch_1, 0, uint64LessTestResult_1, 31),
	CreateUint64TestCase("l23", uint64TestSlice_1, uint64LessTestMatch_1, 0, uint64LessTestResult_1, 23),
	CreateUint64TestCase("l15", uint64TestSlice_1, uint64LessTestMatch_1, 0, uint64LessTestResult_1, 15),
	CreateUint64TestCase("l7", uint64TestSlice_1, uint64LessTestMatch_1, 0, uint64LessTestResult_1, 7),
	// with extreme values
	CreateUint64TestCase("ext64", uint64TestSlice_2, uint64LessTestMatch_2, 0, uint64LessTestResult_2, 64),
	CreateUint64TestCase("ext32", uint64TestSlice_2, uint64LessTestMatch_2, 0, uint64LessTestResult_2, 32),
	CreateUint64TestCase("ext31", uint64TestSlice_2, uint64LessTestMatch_2, 0, uint64LessTestResult_2, 31),
}

func TestMatchUint64LessGeneric(T *testing.T) {
	for _, c := range uint64LessCases {
		// pre-allocate the result slice
		bits := make([]byte, bitFieldLen(len(c.slice)))
		cnt := matchUint64LessThanGeneric(c.slice, c.match, bits)
		if got, want := len(bits), len(c.result); got != want {
			T.Errorf("%s: unexpected result length %d, expected %d", c.name, got, want)
		}
		if got, want := cnt, c.count; got != want {
			T.Errorf("%s: unexpected result bit count %d, expected %d", c.name, got, want)
		}
		if bytes.Compare(bits, c.result) != 0 {
			T.Errorf("%s: unexpected result %x, expected %x", c.name, bits, c.result)
		}
	}
}

func TestMatchUint64LessAVX2(T *testing.T) {
	for _, c := range uint64LessCases {
		// pre-allocate the result slice and fill with poison
		l := bitFieldLen(len(c.slice))
		bits := make([]byte, l+32)
		for i, _ := range bits {
			bits[i] = 0xfa
		}
		bits = bits[:l]
		cnt := matchUint64LessThanAVX2(c.slice, c.match, bits)
		if got, want := len(bits), len(c.result); got != want {
			T.Errorf("%s: unexpected result length %d, expected %d", c.name, got, want)
		}
		if got, want := cnt, c.count; got != want {
			T.Errorf("%s: unexpected result bit count %d, expected %d", c.name, got, want)
		}
		if bytes.Compare(bits, c.result) != 0 {
			T.Errorf("%s: unexpected result %x, expected %x", c.name, bits, c.result)
		}
		if bytes.Compare(bits[l:l+32], bytes.Repeat([]byte{0xfa}, 32)) != 0 {
			T.Errorf("%s: result boundary violation %x", c.name, bits[l:l+32])
		}
	}
}

func TestMatchUint64LessAVX512(T *testing.T) {
	if !useAVX512_F {
		T.Skip("AVX512F not available. Skipping TestMatchUint64LessAVX512.")
	}
	for _, c := range uint64LessCases {
		// pre-allocate the result slice and fill with poison
		l := bitFieldLen(len(c.slice))
		bits := make([]byte, l+32)
		for i, _ := range bits {
			bits[i] = 0xfa
		}
		bits = bits[:l]
		cnt := matchUint64LessThanAVX512(c.slice, c.match, bits)
		if got, want := len(bits), len(c.result); got != want {
			T.Errorf("%s: unexpected result length %d, expected %d", c.name, got, want)
		}
		if got, want := cnt, c.count; got != want {
			T.Errorf("%s: unexpected result bit count %d, expected %d", c.name, got, want)
		}
		if bytes.Compare(bits, c.result) != 0 {
			T.Errorf("%s: unexpected result %x, expected %x", c.name, bits, c.result)
		}
		if bytes.Compare(bits[l:l+32], bytes.Repeat([]byte{0xfa}, 32)) != 0 {
			T.Errorf("%s: result boundary violation %x", c.name, bits[l:l+32])
		}
	}
}

// -----------------------------------------------------------------------------
// Less benchmarks
//
func BenchmarkMatchUint64LessGeneric(B *testing.B) {
	for _, n := range vecBenchmarkSizes {
		B.Run(n.name, func(B *testing.B) {
			a := randUint64Slice(n.l, 1)
			bits := make([]byte, bitFieldLen(len(a)))
			B.ResetTimer()
			B.SetBytes(int64(n.l * Uint64Size))
			for i := 0; i < B.N; i++ {
				matchUint64LessThanGeneric(a, math.MaxUint64/2, bits)
			}
		})
	}
}

func BenchmarkMatchUint64LessAVX2(B *testing.B) {
	for _, n := range vecBenchmarkSizes {
		B.Run(n.name, func(B *testing.B) {
			a := randUint64Slice(n.l, 1)
			bits := make([]byte, bitFieldLen(len(a)))
			B.ResetTimer()
			B.SetBytes(int64(n.l * Uint64Size))
			for i := 0; i < B.N; i++ {
				matchUint64LessThanAVX2(a, math.MaxUint64/2, bits)
			}
		})
	}
}

// force scalar codepath by making last block <32 entries
func BenchmarkMatchUint64LessAVX2Scalar(B *testing.B) {
	for _, n := range vecBenchmarkSizes {
		B.Run(n.name, func(B *testing.B) {
			a := randUint64Slice(n.l-1, 1)
			bits := make([]byte, bitFieldLen(len(a)))
			B.ResetTimer()
			B.SetBytes(int64(n.l * Uint64Size))
			for i := 0; i < B.N; i++ {
				matchUint64LessThanAVX2(a, math.MaxUint64/2, bits)
			}
		})
	}
}

func BenchmarkMatchUint64LessAVX512(B *testing.B) {
	if !useAVX512_F {
		B.Skip("AVX512F not available. Skipping BenchmarkMatchUint64LessAVX512.")
	}
	for _, n := range vecBenchmarkSizes {
		B.Run(n.name, func(B *testing.B) {
			a := randUint64Slice(n.l, 1)
			bits := make([]byte, bitFieldLen(len(a)))
			B.ResetTimer()
			B.SetBytes(int64(n.l * Uint64Size))
			for i := 0; i < B.N; i++ {
				matchUint64LessThanAVX512(a, math.MaxUint64/2, bits)
			}
		})
	}
}

// force scalar codepath by making last block <32 entries
func BenchmarkMatchUint64LessAVX512Scalar(B *testing.B) {
	if !useAVX512_F {
		B.Skip("AVX512F not available. Skipping BenchmarkMatchUint64LessAVX512Scalar.")
	}
	for _, n := range vecBenchmarkSizes {
		B.Run(n.name, func(B *testing.B) {
			a := randUint64Slice(n.l-1, 1)
			bits := make([]byte, bitFieldLen(len(a)))
			B.ResetTimer()
			B.SetBytes(int64(n.l * Uint64Size))
			for i := 0; i < B.N; i++ {
				matchUint64LessThanAVX512(a, math.MaxUint64/2, bits)
			}
		})
	}
}

// -----------------------------------------------------------------------------
// Less Equal Testcases
//

var uint64LessEqualCases = []Uint64MatchTest{
	{
		name:   "l0",
		slice:  make([]uint64, 0),
		match:  uint64LessEqualTestMatch_1,
		result: []byte{},
		count:  0,
	}, {
		name:   "nil",
		slice:  nil,
		match:  uint64LessEqualTestMatch_1,
		result: []byte{},
		count:  0,
	},
	CreateUint64TestCase("vec1", uint64TestSlice_0, uint64LessEqualTestMatch_0, 0, uint64LessEqualTestResult_0, 32),
	CreateUint64TestCase("vec2", uint64TestSlice_0, uint64LessEqualTestMatch_0, 0, uint64LessEqualTestResult_0, 64),
	CreateUint64TestCase("l32", uint64TestSlice_1, uint64LessEqualTestMatch_1, 0, uint64LessEqualTestResult_1, 32),
	CreateUint64TestCase("l64", append(uint64TestSlice_1, uint64TestSlice_0...), uint64LessEqualTestMatch_1, 0,
		append(uint64LessEqualTestResult_1, uint64LessEqualTestResult_0...), 64),
	CreateUint64TestCase("l128", append(uint64TestSlice_1, uint64TestSlice_0...), uint64LessEqualTestMatch_1, 0,
		append(uint64LessEqualTestResult_1, uint64LessEqualTestResult_0...), 128),
	CreateUint64TestCase("l63", uint64TestSlice_1, uint64LessEqualTestMatch_1, 0, uint64LessEqualTestResult_1, 63),
	CreateUint64TestCase("l31", uint64TestSlice_1, uint64LessEqualTestMatch_1, 0, uint64LessEqualTestResult_1, 31),
	CreateUint64TestCase("l23", uint64TestSlice_1, uint64LessEqualTestMatch_1, 0, uint64LessEqualTestResult_1, 23),
	CreateUint64TestCase("l15", uint64TestSlice_1, uint64LessEqualTestMatch_1, 0, uint64LessEqualTestResult_1, 15),
	CreateUint64TestCase("l7", uint64TestSlice_1, uint64LessEqualTestMatch_1, 0, uint64LessEqualTestResult_1, 7),
	// with extreme values
	CreateUint64TestCase("ext64", uint64TestSlice_2, uint64LessEqualTestMatch_2, 0, uint64LessEqualTestResult_2, 64),
	CreateUint64TestCase("ext32", uint64TestSlice_2, uint64LessEqualTestMatch_2, 0, uint64LessEqualTestResult_2, 32),
	CreateUint64TestCase("ext31", uint64TestSlice_2, uint64LessEqualTestMatch_2, 0, uint64LessEqualTestResult_2, 31),
}

func TestMatchUint64LessEqualGeneric(T *testing.T) {
	for _, c := range uint64LessEqualCases {
		// pre-allocate the result slice
		bits := make([]byte, bitFieldLen(len(c.slice)))
		cnt := matchUint64LessThanEqualGeneric(c.slice, c.match, bits)
		if got, want := len(bits), len(c.result); got != want {
			T.Errorf("%s: unexpected result length %d, expected %d", c.name, got, want)
		}
		if got, want := cnt, c.count; got != want {
			T.Errorf("%s: unexpected result bit count %d, expected %d", c.name, got, want)
		}
		if bytes.Compare(bits, c.result) != 0 {
			T.Errorf("%s: unexpected result %x, expected %x", c.name, bits, c.result)
		}
	}
}

func TestMatchUint64LessEqualAVX2(T *testing.T) {
	for _, c := range uint64LessEqualCases {
		// pre-allocate the result slice and fill with poison
		l := bitFieldLen(len(c.slice))
		bits := make([]byte, l+32)
		for i, _ := range bits {
			bits[i] = 0xfa
		}
		bits = bits[:l]
		cnt := matchUint64LessThanEqualAVX2(c.slice, c.match, bits)
		if got, want := len(bits), len(c.result); got != want {
			T.Errorf("%s: unexpected result length %d, expected %d", c.name, got, want)
		}
		if got, want := cnt, c.count; got != want {
			T.Errorf("%s: unexpected result bit count %d, expected %d", c.name, got, want)
		}
		if bytes.Compare(bits, c.result) != 0 {
			T.Errorf("%s: unexpected result %x, expected %x", c.name, bits, c.result)
		}
		if bytes.Compare(bits[l:l+32], bytes.Repeat([]byte{0xfa}, 32)) != 0 {
			T.Errorf("%s: result boundary violation %x", c.name, bits[l:l+32])
		}
	}
}

func TestMatchUint64LessEqualAVX512(T *testing.T) {
	if !useAVX512_F {
		T.Skip("AVX512F not available. Skipping TestMatchUint64LessEqualAVX512.")
	}
	for _, c := range uint64LessEqualCases {
		// pre-allocate the result slice and fill with poison
		l := bitFieldLen(len(c.slice))
		bits := make([]byte, l+32)
		for i, _ := range bits {
			bits[i] = 0xfa
		}
		bits = bits[:l]
		cnt := matchUint64LessThanEqualAVX512(c.slice, c.match, bits)
		if got, want := len(bits), len(c.result); got != want {
			T.Errorf("%s: unexpected result length %d, expected %d", c.name, got, want)
		}
		if got, want := cnt, c.count; got != want {
			T.Errorf("%s: unexpected result bit count %d, expected %d", c.name, got, want)
		}
		if bytes.Compare(bits, c.result) != 0 {
			T.Errorf("%s: unexpected result %x, expected %x", c.name, bits, c.result)
		}
		if bytes.Compare(bits[l:l+32], bytes.Repeat([]byte{0xfa}, 32)) != 0 {
			T.Errorf("%s: result boundary violation %x", c.name, bits[l:l+32])
		}
	}
}

// -----------------------------------------------------------------------------
// Less equal benchmarks
//
func BenchmarkMatchUint64LessEqualGeneric(B *testing.B) {
	for _, n := range vecBenchmarkSizes {
		B.Run(n.name, func(B *testing.B) {
			a := randUint64Slice(n.l, 1)
			bits := make([]byte, bitFieldLen(len(a)))
			B.ResetTimer()
			B.SetBytes(int64(n.l * Uint64Size))
			for i := 0; i < B.N; i++ {
				matchUint64LessThanEqualGeneric(a, math.MaxUint64/2, bits)
			}
		})
	}
}

func BenchmarkMatchUint64LessEqualAVX2(B *testing.B) {
	for _, n := range vecBenchmarkSizes {
		B.Run(n.name, func(B *testing.B) {
			a := randUint64Slice(n.l, 1)
			bits := make([]byte, bitFieldLen(len(a)))
			B.ResetTimer()
			B.SetBytes(int64(n.l * Uint64Size))
			for i := 0; i < B.N; i++ {
				matchUint64LessThanEqualAVX2(a, math.MaxUint64/2, bits)
			}
		})
	}
}

// force scalar codepath by making last block <32 entries
func BenchmarkMatchUint64LessEqualAVX2Scalar(B *testing.B) {
	for _, n := range vecBenchmarkSizes {
		B.Run(n.name, func(B *testing.B) {
			a := randUint64Slice(n.l-1, 1)
<<<<<<< HEAD
=======
			bits := make([]byte, bitFieldLen(len(a)))
			B.ResetTimer()
			B.SetBytes(int64(n.l * Uint64Size))
			for i := 0; i < B.N; i++ {
				matchUint64LessThanEqualAVX2(a, math.MaxUint64/2, bits)
			}
		})
	}
}

func BenchmarkMatchUint64LessEqualAVX512(B *testing.B) {
	if !useAVX512_F {
		B.Skip("AVX512F not available. Skipping BenchmarkMatchUint64LessEqualAVX512.")
	}
	for _, n := range vecBenchmarkSizes {
		B.Run(n.name, func(B *testing.B) {
			a := randUint64Slice(n.l, 1)
			bits := make([]byte, bitFieldLen(len(a)))
			B.ResetTimer()
			B.SetBytes(int64(n.l * Uint64Size))
			for i := 0; i < B.N; i++ {
				matchUint64LessThanEqualAVX512(a, math.MaxUint64/2, bits)
			}
		})
	}
}

// force scalar codepath by making last block <32 entries
func BenchmarkMatchUint64LessEqualAVX512Scalar(B *testing.B) {
	if !useAVX512_F {
		B.Skip("AVX512F not available. Skipping BenchmarkMatchUint64LessEqualAVX512Scalar.")
	}
	for _, n := range vecBenchmarkSizes {
		B.Run(n.name, func(B *testing.B) {
			a := randUint64Slice(n.l-1, 1)
>>>>>>> 4d9bc833
			bits := make([]byte, bitFieldLen(len(a)))
			B.ResetTimer()
			B.SetBytes(int64(n.l * Uint64Size))
			for i := 0; i < B.N; i++ {
				matchUint64LessThanEqualAVX512(a, math.MaxUint64/2, bits)
			}
		})
	}
}

// -----------------------------------------------------------------------------
// Greater Testcases
//

var uint64GreaterCases = []Uint64MatchTest{
	{
		name:   "l0",
		slice:  make([]uint64, 0),
		match:  uint64GreaterTestMatch_1,
		result: []byte{},
		count:  0,
	}, {
		name:   "nil",
		slice:  nil,
		match:  uint64GreaterTestMatch_1,
		result: []byte{},
		count:  0,
	},
	CreateUint64TestCase("vec1", uint64TestSlice_0, uint64GreaterTestMatch_0, 0, uint64GreaterTestResult_0, 32),
	CreateUint64TestCase("vec2", uint64TestSlice_0, uint64GreaterTestMatch_0, 0, uint64GreaterTestResult_0, 64),
	CreateUint64TestCase("l32", uint64TestSlice_1, uint64GreaterTestMatch_1, 0, uint64GreaterTestResult_1, 32),
	CreateUint64TestCase("l64", append(uint64TestSlice_1, uint64TestSlice_0...), uint64GreaterTestMatch_1, 0,
		append(uint64GreaterTestResult_1, uint64GreaterTestResult_0...), 64),
	CreateUint64TestCase("l128", append(uint64TestSlice_1, uint64TestSlice_0...), uint64GreaterTestMatch_1, 0,
		append(uint64GreaterTestResult_1, uint64GreaterTestResult_0...), 128),
	CreateUint64TestCase("l63", uint64TestSlice_1, uint64GreaterTestMatch_1, 0, uint64GreaterTestResult_1, 63),
	CreateUint64TestCase("l31", uint64TestSlice_1, uint64GreaterTestMatch_1, 0, uint64GreaterTestResult_1, 31),
	CreateUint64TestCase("l23", uint64TestSlice_1, uint64GreaterTestMatch_1, 0, uint64GreaterTestResult_1, 23),
	CreateUint64TestCase("l15", uint64TestSlice_1, uint64GreaterTestMatch_1, 0, uint64GreaterTestResult_1, 15),
	CreateUint64TestCase("l7", uint64TestSlice_1, uint64GreaterTestMatch_1, 0, uint64GreaterTestResult_1, 7),
	// with extreme values
	CreateUint64TestCase("ext64", uint64TestSlice_2, uint64GreaterTestMatch_2, 0, uint64GreaterTestResult_2, 64),
	CreateUint64TestCase("ext32", uint64TestSlice_2, uint64GreaterTestMatch_2, 0, uint64GreaterTestResult_2, 32),
	CreateUint64TestCase("ext31", uint64TestSlice_2, uint64GreaterTestMatch_2, 0, uint64GreaterTestResult_2, 31),
}

func TestMatchUint64GreaterGeneric(T *testing.T) {
	for _, c := range uint64GreaterCases {
		// pre-allocate the result slice
		bits := make([]byte, bitFieldLen(len(c.slice)))
		cnt := matchUint64GreaterThanGeneric(c.slice, c.match, bits)
		if got, want := len(bits), len(c.result); got != want {
			T.Errorf("%s: unexpected result length %d, expected %d", c.name, got, want)
		}
		if got, want := cnt, c.count; got != want {
			T.Errorf("%s: unexpected result bit count %d, expected %d", c.name, got, want)
		}
		if bytes.Compare(bits, c.result) != 0 {
			T.Errorf("%s: unexpected result %x, expected %x", c.name, bits, c.result)
		}
	}
}

func TestMatchUint64GreaterAVX2(T *testing.T) {
	for _, c := range uint64GreaterCases {
		// pre-allocate the result slice and fill with poison
		l := bitFieldLen(len(c.slice))
		bits := make([]byte, l+32)
		for i, _ := range bits {
			bits[i] = 0xfa
		}
		bits = bits[:l]
		cnt := matchUint64GreaterThanAVX2(c.slice, c.match, bits)
		if got, want := len(bits), len(c.result); got != want {
			T.Errorf("%s: unexpected result length %d, expected %d", c.name, got, want)
		}
		if got, want := cnt, c.count; got != want {
			T.Errorf("%s: unexpected result bit count %d, expected %d", c.name, got, want)
		}
		if bytes.Compare(bits, c.result) != 0 {
			T.Errorf("%s: unexpected result %x, expected %x", c.name, bits, c.result)
		}
		if bytes.Compare(bits[l:l+32], bytes.Repeat([]byte{0xfa}, 32)) != 0 {
			T.Errorf("%s: result boundary violation %x", c.name, bits[l:l+32])
		}
	}
}

func TestMatchUint64GreaterAVX512(T *testing.T) {
	if !useAVX512_F {
		T.Skip("AVX512F not available. Skipping TestMatchUint64GreaterAVX512.")
	}
	for _, c := range uint64GreaterCases {
		// pre-allocate the result slice and fill with poison
		l := bitFieldLen(len(c.slice))
		bits := make([]byte, l+32)
		for i, _ := range bits {
			bits[i] = 0xfa
		}
		bits = bits[:l]
		cnt := matchUint64GreaterThanAVX512(c.slice, c.match, bits)
		if got, want := len(bits), len(c.result); got != want {
			T.Errorf("%s: unexpected result length %d, expected %d", c.name, got, want)
		}
		if got, want := cnt, c.count; got != want {
			T.Errorf("%s: unexpected result bit count %d, expected %d", c.name, got, want)
		}
		if bytes.Compare(bits, c.result) != 0 {
			T.Errorf("%s: unexpected result %x, expected %x", c.name, bits, c.result)
		}
		if bytes.Compare(bits[l:l+32], bytes.Repeat([]byte{0xfa}, 32)) != 0 {
			T.Errorf("%s: result boundary violation %x", c.name, bits[l:l+32])
		}
	}
}

// -----------------------------------------------------------------------------
// Greater benchmarks
//
func BenchmarkMatchUint64GreaterGeneric(B *testing.B) {
	for _, n := range vecBenchmarkSizes {
		B.Run(n.name, func(B *testing.B) {
			a := randUint64Slice(n.l, 1)
			bits := make([]byte, bitFieldLen(len(a)))
			B.ResetTimer()
			B.SetBytes(int64(n.l * Uint64Size))
			for i := 0; i < B.N; i++ {
				matchUint64GreaterThanGeneric(a, math.MaxUint64/2, bits)
			}
		})
	}
}

func BenchmarkMatchUint64GreaterAVX2(B *testing.B) {
	for _, n := range vecBenchmarkSizes {
		B.Run(n.name, func(B *testing.B) {
			a := randUint64Slice(n.l, 1)
			bits := make([]byte, bitFieldLen(len(a)))
			B.ResetTimer()
			B.SetBytes(int64(n.l * Uint64Size))
			for i := 0; i < B.N; i++ {
				matchUint64GreaterThanAVX2(a, math.MaxUint64/2, bits)
			}
		})
	}
}

// force scalar codepath by making last block <32 entries
func BenchmarkMatchUint64GreaterAVX2Scalar(B *testing.B) {
	for _, n := range vecBenchmarkSizes {
		B.Run(n.name, func(B *testing.B) {
			a := randUint64Slice(n.l-1, 1)
<<<<<<< HEAD
=======
			bits := make([]byte, bitFieldLen(len(a)))
			B.ResetTimer()
			B.SetBytes(int64(n.l * Uint64Size))
			for i := 0; i < B.N; i++ {
				matchUint64GreaterThanAVX2(a, math.MaxUint64/2, bits)
			}
		})
	}
}

func BenchmarkMatchUint64GreaterAVX512(B *testing.B) {
	if !useAVX512_F {
		B.Skip("AVX512F not available. Skipping BenchmarkMatchUint64GreaterAVX512.")
	}
	for _, n := range vecBenchmarkSizes {
		B.Run(n.name, func(B *testing.B) {
			a := randUint64Slice(n.l, 1)
			bits := make([]byte, bitFieldLen(len(a)))
			B.ResetTimer()
			B.SetBytes(int64(n.l * Uint64Size))
			for i := 0; i < B.N; i++ {
				matchUint64GreaterThanAVX512(a, math.MaxUint64/2, bits)
			}
		})
	}
}

// force scalar codepath by making last block <32 entries
func BenchmarkMatchUint64GreaterAVX512Scalar(B *testing.B) {
	if !useAVX512_F {
		B.Skip("AVX512F not available. Skipping BenchmarkMatchUint64GreaterAVX512Scalar.")
	}
	for _, n := range vecBenchmarkSizes {
		B.Run(n.name, func(B *testing.B) {
			a := randUint64Slice(n.l-1, 1)
>>>>>>> 4d9bc833
			bits := make([]byte, bitFieldLen(len(a)))
			B.ResetTimer()
			B.SetBytes(int64(n.l * Uint64Size))
			for i := 0; i < B.N; i++ {
				matchUint64GreaterThanAVX512(a, math.MaxUint64/2, bits)
			}
		})
	}
}

// -----------------------------------------------------------------------------
// Greater Equal Testcases
//

var uint64GreaterEqualCases = []Uint64MatchTest{
	{
		name:   "l0",
		slice:  make([]uint64, 0),
		match:  uint64GreaterEqualTestMatch_1,
		result: []byte{},
		count:  0,
	}, {
		name:   "nil",
		slice:  nil,
		match:  uint64GreaterEqualTestMatch_1,
		result: []byte{},
		count:  0,
	},
	CreateUint64TestCase("vec1", uint64TestSlice_0, uint64GreaterEqualTestMatch_0, 0, uint64GreaterEqualTestResult_0, 32),
	CreateUint64TestCase("vec2", uint64TestSlice_0, uint64GreaterEqualTestMatch_0, 0, uint64GreaterEqualTestResult_0, 64),
	CreateUint64TestCase("l32", uint64TestSlice_1, uint64GreaterEqualTestMatch_1, 0, uint64GreaterEqualTestResult_1, 32),
	CreateUint64TestCase("l64", append(uint64TestSlice_1, uint64TestSlice_0...), uint64GreaterEqualTestMatch_1, 0,
		append(uint64GreaterEqualTestResult_1, uint64GreaterEqualTestResult_0...), 64),
	CreateUint64TestCase("l128", append(uint64TestSlice_1, uint64TestSlice_0...), uint64GreaterEqualTestMatch_1, 0,
		append(uint64GreaterEqualTestResult_1, uint64GreaterEqualTestResult_0...), 128),
	CreateUint64TestCase("l63", uint64TestSlice_1, uint64GreaterEqualTestMatch_1, 0, uint64GreaterEqualTestResult_1, 63),
	CreateUint64TestCase("l31", uint64TestSlice_1, uint64GreaterEqualTestMatch_1, 0, uint64GreaterEqualTestResult_1, 31),
	CreateUint64TestCase("l23", uint64TestSlice_1, uint64GreaterEqualTestMatch_1, 0, uint64GreaterEqualTestResult_1, 23),
	CreateUint64TestCase("l15", uint64TestSlice_1, uint64GreaterEqualTestMatch_1, 0, uint64GreaterEqualTestResult_1, 15),
	CreateUint64TestCase("l7", uint64TestSlice_1, uint64GreaterEqualTestMatch_1, 0, uint64GreaterEqualTestResult_1, 7),
	// with extreme values
	CreateUint64TestCase("ext64", uint64TestSlice_2, uint64GreaterEqualTestMatch_2, 0, uint64GreaterEqualTestResult_2, 64),
	CreateUint64TestCase("ext32", uint64TestSlice_2, uint64GreaterEqualTestMatch_2, 0, uint64GreaterEqualTestResult_2, 32),
	CreateUint64TestCase("ext31", uint64TestSlice_2, uint64GreaterEqualTestMatch_2, 0, uint64GreaterEqualTestResult_2, 31),
}

func TestMatchUint64GreaterEqualGeneric(T *testing.T) {
	for _, c := range uint64GreaterEqualCases {
		// pre-allocate the result slice
		bits := make([]byte, bitFieldLen(len(c.slice)))
		cnt := matchUint64GreaterThanEqualGeneric(c.slice, c.match, bits)
		if got, want := len(bits), len(c.result); got != want {
			T.Errorf("%s: unexpected result length %d, expected %d", c.name, got, want)
		}
		if got, want := cnt, c.count; got != want {
			T.Errorf("%s: unexpected result bit count %d, expected %d", c.name, got, want)
		}
		if bytes.Compare(bits, c.result) != 0 {
			T.Errorf("%s: unexpected result %x, expected %x", c.name, bits, c.result)
		}
	}
}

func TestMatchUint64GreaterEqualAVX2(T *testing.T) {
	for _, c := range uint64GreaterEqualCases {
		// pre-allocate the result slice and fill with poison
		l := bitFieldLen(len(c.slice))
		bits := make([]byte, l+32)
		for i, _ := range bits {
			bits[i] = 0xfa
		}
		bits = bits[:l]
		cnt := matchUint64GreaterThanEqualAVX2(c.slice, c.match, bits)
		if got, want := len(bits), len(c.result); got != want {
			T.Errorf("%s: unexpected result length %d, expected %d", c.name, got, want)
		}
		if got, want := cnt, c.count; got != want {
			T.Errorf("%s: unexpected result bit count %d, expected %d", c.name, got, want)
		}
		if bytes.Compare(bits, c.result) != 0 {
			T.Errorf("%s: unexpected result %x, expected %x", c.name, bits, c.result)
		}
		if bytes.Compare(bits[l:l+32], bytes.Repeat([]byte{0xfa}, 32)) != 0 {
			T.Errorf("%s: result boundary violation %x", c.name, bits[l:l+32])
		}
	}
}

func TestMatchUint64GreaterEqualAVX512(T *testing.T) {
	if !useAVX512_F {
		T.Skip("AVX512F not available. Skipping TestMatchUint64GreaterEqualAVX512.")
	}
	for _, c := range uint64GreaterEqualCases {
		// pre-allocate the result slice and fill with poison
		l := bitFieldLen(len(c.slice))
		bits := make([]byte, l+32)
		for i, _ := range bits {
			bits[i] = 0xfa
		}
		bits = bits[:l]
		cnt := matchUint64GreaterThanEqualAVX512(c.slice, c.match, bits)
		if got, want := len(bits), len(c.result); got != want {
			T.Errorf("%s: unexpected result length %d, expected %d", c.name, got, want)
		}
		if got, want := cnt, c.count; got != want {
			T.Errorf("%s: unexpected result bit count %d, expected %d", c.name, got, want)
		}
		if bytes.Compare(bits, c.result) != 0 {
			T.Errorf("%s: unexpected result %x, expected %x", c.name, bits, c.result)
		}
		if bytes.Compare(bits[l:l+32], bytes.Repeat([]byte{0xfa}, 32)) != 0 {
			T.Errorf("%s: result boundary violation %x", c.name, bits[l:l+32])
		}
	}
}

// -----------------------------------------------------------------------------
// Greater equal benchmarks
//
func BenchmarkMatchUint64GreaterEqualGeneric(B *testing.B) {
	for _, n := range vecBenchmarkSizes {
		B.Run(n.name, func(B *testing.B) {
			a := randUint64Slice(n.l, 1)
			bits := make([]byte, bitFieldLen(len(a)))
			B.ResetTimer()
			B.SetBytes(int64(n.l * Uint64Size))
			for i := 0; i < B.N; i++ {
				matchUint64GreaterThanEqualGeneric(a, math.MaxUint64/2, bits)
			}
		})
	}
}

func BenchmarkMatchUint64GreaterEqualAVX2(B *testing.B) {
	for _, n := range vecBenchmarkSizes {
		B.Run(n.name, func(B *testing.B) {
			a := randUint64Slice(n.l, 1)
			bits := make([]byte, bitFieldLen(len(a)))
			B.ResetTimer()
			B.SetBytes(int64(n.l * Uint64Size))
			for i := 0; i < B.N; i++ {
				matchUint64GreaterThanEqualAVX2(a, math.MaxUint64/2, bits)
			}
		})
	}
}

// force scalar codepath by making last block <32 entries
func BenchmarkMatchUint64GreaterEqualAVX2Scalar(B *testing.B) {
	for _, n := range vecBenchmarkSizes {
		B.Run(n.name, func(B *testing.B) {
			a := randUint64Slice(n.l-1, 1)
<<<<<<< HEAD
=======
			bits := make([]byte, bitFieldLen(len(a)))
			B.ResetTimer()
			B.SetBytes(int64(n.l * Uint64Size))
			for i := 0; i < B.N; i++ {
				matchUint64GreaterThanEqualAVX2(a, math.MaxUint64/2, bits)
			}
		})
	}
}

func BenchmarkMatchUint64GreaterEqualAVX512(B *testing.B) {
	if !useAVX512_F {
		B.Skip("AVX512F not available. Skipping BenchmarkMatchUint64GreaterEqualAVX512.")
	}
	for _, n := range vecBenchmarkSizes {
		B.Run(n.name, func(B *testing.B) {
			a := randUint64Slice(n.l, 1)
			bits := make([]byte, bitFieldLen(len(a)))
			B.ResetTimer()
			B.SetBytes(int64(n.l * Uint64Size))
			for i := 0; i < B.N; i++ {
				matchUint64GreaterThanEqualAVX512(a, math.MaxUint64/2, bits)
			}
		})
	}
}

// force scalar codepath by making last block <32 entries
func BenchmarkMatchUint64GreaterEqualAVX512Scalar(B *testing.B) {
	if !useAVX512_F {
		B.Skip("AVX512F not available. Skipping BenchmarkMatchUint64GreaterEqualAVX512Scalar.")
	}
	for _, n := range vecBenchmarkSizes {
		B.Run(n.name, func(B *testing.B) {
			a := randUint64Slice(n.l-1, 1)
>>>>>>> 4d9bc833
			bits := make([]byte, bitFieldLen(len(a)))
			B.ResetTimer()
			B.SetBytes(int64(n.l * Uint64Size))
			for i := 0; i < B.N; i++ {
				matchUint64GreaterThanEqualAVX512(a, math.MaxUint64/2, bits)
			}
		})
	}
}

// -----------------------------------------------------------------------------
// Between Testcases
//

var uint64BetweenCases = []Uint64MatchTest{
	{
		name:   "l0",
		slice:  make([]uint64, 0),
		match:  uint64BetweenTestMatch_1,
		match2: uint64BetweenTestMatch_1b,
		result: []byte{},
		count:  0,
	}, {
		name:   "nil",
		slice:  nil,
		match:  uint64BetweenTestMatch_1,
		match2: uint64BetweenTestMatch_1b,
		result: []byte{},
		count:  0,
	},
	CreateUint64TestCase("vec1", uint64TestSlice_0, uint64BetweenTestMatch_0, uint64BetweenTestMatch_0b, uint64BetweenTestResult_0, 32),
	CreateUint64TestCase("vec2", uint64TestSlice_0, uint64BetweenTestMatch_0, uint64BetweenTestMatch_0b, uint64BetweenTestResult_0, 64),
	CreateUint64TestCase("l32", uint64TestSlice_1, uint64BetweenTestMatch_1, uint64BetweenTestMatch_1b, uint64BetweenTestResult_1, 32),
	CreateUint64TestCase("l64", append(uint64TestSlice_1, uint64TestSlice_0...), uint64BetweenTestMatch_1, uint64BetweenTestMatch_1b,
		append(uint64BetweenTestResult_1, uint64BetweenTestResult_0...), 64),
	CreateUint64TestCase("l128", append(uint64TestSlice_1, uint64TestSlice_0...), uint64BetweenTestMatch_1, uint64BetweenTestMatch_1b,
		append(uint64BetweenTestResult_1, uint64BetweenTestResult_0...), 128),
	CreateUint64TestCase("l63", uint64TestSlice_1, uint64BetweenTestMatch_1, uint64BetweenTestMatch_1b, uint64BetweenTestResult_1, 63),
	CreateUint64TestCase("l31", uint64TestSlice_1, uint64BetweenTestMatch_1, uint64BetweenTestMatch_1b, uint64BetweenTestResult_1, 31),
	CreateUint64TestCase("l23", uint64TestSlice_1, uint64BetweenTestMatch_1, uint64BetweenTestMatch_1b, uint64BetweenTestResult_1, 23),
	CreateUint64TestCase("l15", uint64TestSlice_1, uint64BetweenTestMatch_1, uint64BetweenTestMatch_1b, uint64BetweenTestResult_1, 15),
	CreateUint64TestCase("l7", uint64TestSlice_1, uint64BetweenTestMatch_1, uint64BetweenTestMatch_1b, uint64BetweenTestResult_1, 7),
	// with extreme values
	CreateUint64TestCase("ext64", uint64TestSlice_2, uint64BetweenTestMatch_2, uint64BetweenTestMatch_1b, uint64BetweenTestResult_2, 64),
	CreateUint64TestCase("ext32", uint64TestSlice_2, uint64BetweenTestMatch_2, uint64BetweenTestMatch_1b, uint64BetweenTestResult_2, 32),
	CreateUint64TestCase("ext31", uint64TestSlice_2, uint64BetweenTestMatch_2, uint64BetweenTestMatch_1b, uint64BetweenTestResult_2, 31),
}

func TestMatchUint64BetweenGeneric(T *testing.T) {
	for _, c := range uint64BetweenCases {
		// pre-allocate the result slice
		bits := make([]byte, bitFieldLen(len(c.slice)))
		cnt := matchUint64BetweenGeneric(c.slice, c.match, c.match2, bits)
		if got, want := len(bits), len(c.result); got != want {
			T.Errorf("%s: unexpected result length %d, expected %d", c.name, got, want)
		}
		if got, want := cnt, c.count; got != want {
			T.Errorf("%s: unexpected result bit count %d, expected %d", c.name, got, want)
		}
		if bytes.Compare(bits, c.result) != 0 {
			T.Errorf("%s: unexpected result %x, expected %x", c.name, bits, c.result)
		}
	}
}

func TestMatchUint64BetweenAVX2(T *testing.T) {
	for _, c := range uint64BetweenCases {
		// pre-allocate the result slice and fill with poison
		l := bitFieldLen(len(c.slice))
		bits := make([]byte, l+32)
		for i, _ := range bits {
			bits[i] = 0xfa
		}
		bits = bits[:l]
		cnt := matchUint64BetweenAVX2(c.slice, c.match, c.match2, bits)
		if got, want := len(bits), len(c.result); got != want {
			T.Errorf("%s: unexpected result length %d, expected %d", c.name, got, want)
		}
		if got, want := cnt, c.count; got != want {
			T.Errorf("%s: unexpected result bit count %d, expected %d", c.name, got, want)
		}
		if bytes.Compare(bits, c.result) != 0 {
			T.Errorf("%s: unexpected result %x, expected %x", c.name, bits, c.result)
		}
		if bytes.Compare(bits[l:l+32], bytes.Repeat([]byte{0xfa}, 32)) != 0 {
			T.Errorf("%s: result boundary violation %x", c.name, bits[l:l+32])
		}
	}
}

func TestMatchUint64BetweenAVX512(T *testing.T) {
	if !useAVX512_F {
		T.Skip("AVX512F not available. Skipping TestMatchUint64BetweenAVX512.")
	}
	for _, c := range uint64BetweenCases {
		// pre-allocate the result slice and fill with poison
		l := bitFieldLen(len(c.slice))
		bits := make([]byte, l+32)
		for i, _ := range bits {
			bits[i] = 0xfa
		}
		bits = bits[:l]
		cnt := matchUint64BetweenAVX512(c.slice, c.match, c.match2, bits)
		if got, want := len(bits), len(c.result); got != want {
			T.Errorf("%s: unexpected result length %d, expected %d", c.name, got, want)
		}
		if got, want := cnt, c.count; got != want {
			T.Errorf("%s: unexpected result bit count %d, expected %d", c.name, got, want)
		}
		if bytes.Compare(bits, c.result) != 0 {
			T.Errorf("%s: unexpected result %x, expected %x", c.name, bits, c.result)
		}
		if bytes.Compare(bits[l:l+32], bytes.Repeat([]byte{0xfa}, 32)) != 0 {
			T.Errorf("%s: result boundary violation %x", c.name, bits[l:l+32])
		}
	}
}

// -----------------------------------------------------------------------------
// Between benchmarks
//
// BenchmarkMatchUint64BetweenGeneric/32-8     	30000000      47.3 ns/op	5417.18 MB/s
// BenchmarkMatchUint64BetweenGeneric/128-8    	10000000     159 ns/op	6436.91 MB/s
// BenchmarkMatchUint64BetweenGeneric/1024-8   	 1000000    1201 ns/op	6820.23 MB/s
// BenchmarkMatchUint64BetweenGeneric/4096-8   	  300000    4937 ns/op	6636.40 MB/s
// BenchmarkMatchUint64BetweenGeneric/65536-8  	   20000   79233 ns/op	6616.96 MB/s
// BenchmarkMatchUint64BetweenGeneric/131072-8 	   10000  161598 ns/op	6488.79 MB/s
func BenchmarkMatchUint64BetweenGeneric(B *testing.B) {
	for _, n := range vecBenchmarkSizes {
		B.Run(n.name, func(B *testing.B) {
			a := randUint64Slice(n.l, 1)
			bits := make([]byte, bitFieldLen(len(a)))
			B.ResetTimer()
			B.SetBytes(int64(n.l * Uint64Size))
			for i := 0; i < B.N; i++ {
				matchUint64BetweenGeneric(a, 5, 10, bits)
			}
		})
	}
}

// BenchmarkMatchUint64BetweenAVX2/32-8      100000000     14.8 ns/op	17284.10 MB/s
// BenchmarkMatchUint64BetweenAVX2/128-8      30000000     48.9 ns/op	20953.59 MB/s
// BenchmarkMatchUint64BetweenAVX2/1024-8      5000000    370 ns/op	22089.64 MB/s
// BenchmarkMatchUint64BetweenAVX2/4096-8      1000000   1629 ns/op	20114.61 MB/s
// BenchmarkMatchUint64BetweenAVX2/65536-8       50000  29559 ns/op	17736.52 MB/s
// BenchmarkMatchUint64BetweenAVX2/131072-8      20000  58059 ns/op	18060.42 MB/s
func BenchmarkMatchUint64BetweenAVX2(B *testing.B) {
	for _, n := range vecBenchmarkSizes {
		B.Run(n.name, func(B *testing.B) {
			a := randUint64Slice(n.l, 1)
			bits := make([]byte, bitFieldLen(len(a)))
			B.ResetTimer()
			B.SetBytes(int64(n.l * Uint64Size))
			for i := 0; i < B.N; i++ {
				matchUint64BetweenAVX2(a, 5, 10, bits)
			}
		})
	}
}

// force scalar codepath by making last block <32 entries
// BenchmarkMatchUint64BetweenAVX2Scalar/31-8     	50000000     38.2 ns/op	6492.97 MB/s
// BenchmarkMatchUint64BetweenAVX2Scalar/127-8    	20000000     70.6 ns/op	14397.10 MB/s
// BenchmarkMatchUint64BetweenAVX2Scalar/1023-8   	 5000000    389 ns/op	21000.09 MB/s
// BenchmarkMatchUint64BetweenAVX2Scalar/4095-8   	 1000000   1624 ns/op	20161.18 MB/s
// BenchmarkMatchUint64BetweenAVX2Scalar/65535-8  	   50000  28713 ns/op	18258.82 MB/s
// BenchmarkMatchUint64BetweenAVX2Scalar/131071-8 	   20000  58733 ns/op	17853.05 MB/s
func BenchmarkMatchUint64BetweenAVX2Scalar(B *testing.B) {
	for _, n := range vecBenchmarkSizes {
		B.Run(n.name, func(B *testing.B) {
			a := randUint64Slice(n.l-1, 1)
			bits := make([]byte, bitFieldLen(len(a)))
			B.ResetTimer()
			B.SetBytes(int64(n.l * Uint64Size))
			for i := 0; i < B.N; i++ {
				matchUint64BetweenAVX2(a, 5, 10, bits)
			}
		})
	}
}

func BenchmarkMatchUint64BetweenAVX512(B *testing.B) {
	if !useAVX512_F {
		B.Skip("AVX512F not available. Skipping BenchmarkMatchUint64BetweenAVX512.")
	}
	for _, n := range vecBenchmarkSizes {
		B.Run(n.name, func(B *testing.B) {
			a := randUint64Slice(n.l, 1)
			bits := make([]byte, bitFieldLen(len(a)))
			B.ResetTimer()
			B.SetBytes(int64(n.l * Uint64Size))
			for i := 0; i < B.N; i++ {
				matchUint64BetweenAVX512(a, 5, 10, bits)
			}
		})
	}
}

func BenchmarkMatchUint64BetweenAVX512Scalar(B *testing.B) {
	if !useAVX512_F {
		B.Skip("AVX512F not available. Skipping BenchmarkMatchUint64BetweenAVX512Scalar.")
	}
	for _, n := range vecBenchmarkSizes {
		B.Run(n.name, func(B *testing.B) {
			a := randUint64Slice(n.l-1, 1)
			bits := make([]byte, bitFieldLen(len(a)))
			B.ResetTimer()
			B.SetBytes(int64(n.l * Uint64Size))
			for i := 0; i < B.N; i++ {
				matchUint64BetweenAVX512(a, 5, 10, bits)
			}
		})
	}
}

// -----------------------------------------------------------------------
// Uint64 Slice
//
func TestUniqueUint64(T *testing.T) {
	a := randUint64Slice(1000, 5)
	b := UniqueUint64Slice(a)
	for i, _ := range b {
		// slice must be sorted and unique
		if i > 0 && b[i-1] > b[i] {
			T.Errorf("result is unsorted at pos %d", i)
		}
		if i > 0 && b[i-1] == b[i] {
			T.Errorf("result is not unique at pos %d", i)
		}
	}
}

func BenchmarkUniqueUint64(B *testing.B) {
	for _, n := range []int{10, 100, 1000, 10000} {
		B.Run(fmt.Sprintf("%d", n), func(B *testing.B) {
			a := randUint64Slice(n, 5)
			B.ResetTimer()
			for i := 0; i < B.N; i++ {
				UniqueUint64Slice(a)
			}
		})
	}
}

func TestUint64SliceContains(T *testing.T) {
	// nil slice
	if Uint64Slice(nil).Contains(1) {
		T.Errorf("nil slice cannot contain value")
	}

	// empty slice
	if Uint64Slice([]uint64{}).Contains(1) {
		T.Errorf("empty slice cannot contain value")
	}

	// 1-element slice positive
	if !Uint64Slice([]uint64{1}).Contains(1) {
		T.Errorf("1-element slice value not found")
	}

	// 1-element slice negative
	if Uint64Slice([]uint64{1}).Contains(2) {
		T.Errorf("1-element slice found wrong match")
	}

	// n-element slice positive first element
	if !Uint64Slice([]uint64{1, 3, 5, 7, 11, 13}).Contains(1) {
		T.Errorf("N-element first slice value not found")
	}

	// n-element slice positive middle element
	if !Uint64Slice([]uint64{1, 3, 5, 7, 11, 13}).Contains(5) {
		T.Errorf("N-element middle slice value not found")
	}

	// n-element slice positive last element
	if !Uint64Slice([]uint64{1, 3, 5, 7, 11, 13}).Contains(13) {
		T.Errorf("N-element last slice value not found")
	}

	// n-element slice negative before
	if Uint64Slice([]uint64{1, 3, 5, 7, 11, 13}).Contains(0) {
		T.Errorf("N-element before slice value wrong match")
	}

	// n-element slice negative middle
	if Uint64Slice([]uint64{1, 3, 5, 7, 11, 13}).Contains(2) {
		T.Errorf("N-element middle slice value wrong match")
	}

	// n-element slice negative after
	if Uint64Slice([]uint64{1, 3, 5, 7, 11, 13}).Contains(14) {
		T.Errorf("N-element after slice value wrong match")
	}
}

func BenchmarkUint64SliceContains(B *testing.B) {
	cases := []int{10, 1000, 1000000}
	for _, n := range cases {
		B.Run(fmt.Sprintf("%d-neg", n), func(B *testing.B) {
			a := Uint64Slice(randUint64Slice(n, 1)).Sort()
			B.ResetTimer()
			for i := 0; i < B.N; i++ {
				a.Contains(rand.Uint64())
			}
		})
	}
	for _, n := range cases {
		B.Run(fmt.Sprintf("%d-pos", n), func(B *testing.B) {
			a := Uint64Slice(randUint64Slice(n, 1)).Sort()
			B.ResetTimer()
			for i := 0; i < B.N; i++ {
				a.Contains(a[rand.Intn(len(a))])
			}
		})
	}
}

func TestUint64SliceContainsRange(T *testing.T) {
	type VecTestRange struct {
		Name  string
		From  uint64
		To    uint64
		Match bool
	}

	type VecTestcase struct {
		Slice  []uint64
		Ranges []VecTestRange
	}

	var tests = []VecTestcase{
		// nil slice
		VecTestcase{
			Slice: nil,
			Ranges: []VecTestRange{
				VecTestRange{Name: "X", From: 0, To: 2, Match: false},
			},
		},
		// empty slice
		VecTestcase{
			Slice: []uint64{},
			Ranges: []VecTestRange{
				VecTestRange{Name: "X", From: 0, To: 2, Match: false},
			},
		},
		// 1-element slice
		VecTestcase{
			Slice: []uint64{3},
			Ranges: []VecTestRange{
				VecTestRange{Name: "A", From: 0, To: 2, Match: false},   // Case A
				VecTestRange{Name: "B1", From: 1, To: 3, Match: true},   // Case B.1, D1
				VecTestRange{Name: "B3", From: 3, To: 4, Match: true},   // Case B.3, D3
				VecTestRange{Name: "E", From: 15, To: 16, Match: false}, // Case E
				VecTestRange{Name: "F", From: 1, To: 4, Match: true},    // Case F
			},
		},
		// 1-element slice, from == to
		VecTestcase{
			Slice: []uint64{3},
			Ranges: []VecTestRange{
				VecTestRange{Name: "BCD", From: 3, To: 3, Match: true}, // Case B.3, C.1, D.1
			},
		},
		// N-element slice
		VecTestcase{
			Slice: []uint64{3, 5, 7, 11, 13},
			Ranges: []VecTestRange{
				VecTestRange{Name: "A", From: 0, To: 2, Match: false},    // Case A
				VecTestRange{Name: "B1a", From: 1, To: 3, Match: true},   // Case B.1
				VecTestRange{Name: "B1b", From: 3, To: 3, Match: true},   // Case B.1
				VecTestRange{Name: "B2a", From: 1, To: 4, Match: true},   // Case B.2
				VecTestRange{Name: "B2b", From: 1, To: 5, Match: true},   // Case B.2
				VecTestRange{Name: "B3a", From: 3, To: 4, Match: true},   // Case B.3
				VecTestRange{Name: "B3b", From: 3, To: 5, Match: true},   // Case B.3
				VecTestRange{Name: "C1a", From: 4, To: 5, Match: true},   // Case C.1
				VecTestRange{Name: "C1b", From: 4, To: 6, Match: true},   // Case C.1
				VecTestRange{Name: "C1c", From: 4, To: 7, Match: true},   // Case C.1
				VecTestRange{Name: "C1d", From: 5, To: 5, Match: true},   // Case C.1
				VecTestRange{Name: "C2a", From: 8, To: 8, Match: false},  // Case C.2
				VecTestRange{Name: "C2b", From: 8, To: 10, Match: false}, // Case C.2
				VecTestRange{Name: "D1a", From: 11, To: 13, Match: true}, // Case D.1
				VecTestRange{Name: "D1b", From: 12, To: 13, Match: true}, // Case D.1
				VecTestRange{Name: "D2", From: 12, To: 14, Match: true},  // Case D.2
				VecTestRange{Name: "D3a", From: 13, To: 13, Match: true}, // Case D.3
				VecTestRange{Name: "D3b", From: 13, To: 14, Match: true}, // Case D.3
				VecTestRange{Name: "E", From: 15, To: 16, Match: false},  // Case E
				VecTestRange{Name: "Fa", From: 0, To: 16, Match: true},   // Case F
				VecTestRange{Name: "Fb", From: 0, To: 13, Match: true},   // Case F
				VecTestRange{Name: "Fc", From: 3, To: 13, Match: true},   // Case F
			},
		},
		// real-word testcase
		VecTestcase{
			Slice: []uint64{
				699421, 1374016, 1692360, 1797909, 1809339,
				2552208, 2649552, 2740915, 2769610, 3043393,
			},
			Ranges: []VecTestRange{
				VecTestRange{Name: "1", From: 2785281, To: 2818048, Match: false},
				VecTestRange{Name: "2", From: 2818049, To: 2850816, Match: false},
				VecTestRange{Name: "3", From: 2850817, To: 2883584, Match: false},
				VecTestRange{Name: "4", From: 2883585, To: 2916352, Match: false},
				VecTestRange{Name: "5", From: 2916353, To: 2949120, Match: false},
				VecTestRange{Name: "6", From: 2949121, To: 2981888, Match: false},
				VecTestRange{Name: "7", From: 2981889, To: 3014656, Match: false},
				VecTestRange{Name: "8", From: 3014657, To: 3047424, Match: true},
			},
		},
	}

	for i, v := range tests {
		for _, r := range v.Ranges {
			if want, got := r.Match, Uint64Slice(v.Slice).ContainsRange(r.From, r.To); want != got {
				T.Errorf("case %d/%s want=%t got=%t", i, r.Name, want, got)
			}
		}
	}
}

func BenchmarkUint64SliceContainsRange(B *testing.B) {
	for _, n := range []int{10, 1000, 1000000} {
		B.Run(fmt.Sprintf("%d", n), func(B *testing.B) {
			a := Uint64Slice(randUint64Slice(n, 1)).Sort()
			B.ResetTimer()
			for i := 0; i < B.N; i++ {
				min, max := rand.Uint64(), rand.Uint64()
				if min > max {
					min, max = max, min
				}
				a.ContainsRange(min, max)
			}
		})
	}
}<|MERGE_RESOLUTION|>--- conflicted
+++ resolved
@@ -886,8 +886,6 @@
 	for _, n := range vecBenchmarkSizes {
 		B.Run(n.name, func(B *testing.B) {
 			a := randUint64Slice(n.l-1, 1)
-<<<<<<< HEAD
-=======
 			bits := make([]byte, bitFieldLen(len(a)))
 			B.ResetTimer()
 			B.SetBytes(int64(n.l * Uint64Size))
@@ -923,7 +921,6 @@
 	for _, n := range vecBenchmarkSizes {
 		B.Run(n.name, func(B *testing.B) {
 			a := randUint64Slice(n.l-1, 1)
->>>>>>> 4d9bc833
 			bits := make([]byte, bitFieldLen(len(a)))
 			B.ResetTimer()
 			B.SetBytes(int64(n.l * Uint64Size))
@@ -1076,8 +1073,6 @@
 	for _, n := range vecBenchmarkSizes {
 		B.Run(n.name, func(B *testing.B) {
 			a := randUint64Slice(n.l-1, 1)
-<<<<<<< HEAD
-=======
 			bits := make([]byte, bitFieldLen(len(a)))
 			B.ResetTimer()
 			B.SetBytes(int64(n.l * Uint64Size))
@@ -1113,7 +1108,6 @@
 	for _, n := range vecBenchmarkSizes {
 		B.Run(n.name, func(B *testing.B) {
 			a := randUint64Slice(n.l-1, 1)
->>>>>>> 4d9bc833
 			bits := make([]byte, bitFieldLen(len(a)))
 			B.ResetTimer()
 			B.SetBytes(int64(n.l * Uint64Size))
@@ -1266,8 +1260,6 @@
 	for _, n := range vecBenchmarkSizes {
 		B.Run(n.name, func(B *testing.B) {
 			a := randUint64Slice(n.l-1, 1)
-<<<<<<< HEAD
-=======
 			bits := make([]byte, bitFieldLen(len(a)))
 			B.ResetTimer()
 			B.SetBytes(int64(n.l * Uint64Size))
@@ -1303,7 +1295,6 @@
 	for _, n := range vecBenchmarkSizes {
 		B.Run(n.name, func(B *testing.B) {
 			a := randUint64Slice(n.l-1, 1)
->>>>>>> 4d9bc833
 			bits := make([]byte, bitFieldLen(len(a)))
 			B.ResetTimer()
 			B.SetBytes(int64(n.l * Uint64Size))
