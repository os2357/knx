// Copyright (c) 2020 Blockwatch Data Inc.
// Author: alex@blockwatch.cc
//

// Benchmarks using Go 1.10.5 on OSX 10.14
// Intel Core i7 2.5GHz 4-core 256k L2, 6M L3
//
// go test ./vec/... -bench=.

package vec

import (
	"bytes"
	"encoding/binary"
	// "encoding/hex"
	"fmt"
	"math/bits"
	"math/rand"
	"testing"
)

type BitSetTest struct {
	name      string
	source    []byte
	sourceStr string
	result    []byte
	resultStr string
	size      int
	count     int64
}

type bitSetBenchmarkSize struct {
	name string
	l    int
}

var bitSetSizes = []int{
	7, 8, 9, 15, 16, 17, 23, 24, 25, 31, 32, 33,
	63, 64, 65, 127, 128, 129, 255, 256, 257, 512, 1024,
}

var bitSetBenchmarkSizes = []bitSetBenchmarkSize{
	{"32", 32},
	{"128", 128},
	{"1K", 1 * 1024},
	{"16K", 16 * 1024},
	{"128K", 128 * 1024},
	{"1M", 1024 * 1024},
	{"16M", 16 * 1024 * 1024},
	{"128M", 128 * 1024 * 1024},
	{"512M", 512 * 1024 * 1024},
}

var bitSetPatterns = []byte{
	0xfa,
	0x08,
	0x11,
	0x01,
	0x80,
}

var bitSetCases = []BitSetTest{
	BitSetTest{
		name:   "zeros_7",
		source: []byte{0x0},
		result: []byte{0x0},
		size:   7,
		count:  0,
	},
	BitSetTest{
		name:   "ones_7",
		source: []byte{0xfe},
		result: []byte{0xfe},
		size:   7,
		count:  7,
	},
	BitSetTest{
		name:   "fa_7",
		source: []byte{0xfa},
		result: []byte{0xfa},
		size:   7,
		count:  6,
	},
	BitSetTest{
		name:   "f9_7",
		source: []byte{0xf9},
		result: []byte{0xf8},
		size:   7,
		count:  5,
	},
}

//const b3 = "0000000000000000000000000000000000000000000000000000000000000000000000000000000000000000000000000000000000000000000000000000000000000000000000000000000000000000000000000000000000000000000000000000000000000000000000000000000000000000000000000000000000000000000000000000000000000000000000000000000000000000000000000000000000000000000000000000000000000000000000000000000000000000000000000000000000000000000000000000000000000000000000000000000000000000000000000000000000000000000000000000000000000000000000000000000000000000000000000000000000000000000000000000000000000000000000000000000000000000000000000000000000000000000000000000000000000000000000000000000000000000000000000000000000000000000000000000000000000000000000000000000000000000000000000000000000000000000000000000000000000000000000000000000000000000000000000000000000000000000000000000000000000000000000000000000000000000000000000000000000000000000000000000000000000000000000000000000000000000000000000000000000000000000000000000000000000000000000000000000000000000000000000000000000000000000000000000000000000000000000000000000000000000000000000000000000000000000000000000000000000000000000000000000000000000000000000000000000000000000000000000000000000000000000000000000000000000000000000000000000000000000000000000000000000000000000000000000000000000000000000000000000000000000000000000000000000000000000000000000000000000000000000000000000000000000000000000000000000000000000000000000000000000000000000000000000000000000000000000000000000000000000000000000000000000000000000000000000000000000000000000000000000000000000000000000000000000000000000000000000000000000000000000000000000000000000000000000000000000000000000000000000000000000000000000000000000000000000000000000000000000000000000000000000000000000000000000000000000000000000000000000000000000000000000000000000000000000000000000000000000000000000000000000000000000000000000000000000000000000000000000000000000000000000000000000000000000000000000000000000000000000000000000000000000000000000000000000000000000000000000000000000000000000000000000000000000000000000000000000000000000000000000000000000000000000000000000000000000000000000000000000000000000000000000000000000000000000000000000000000000000000000000000000000000000000000000000000000000000000000000000000000000000000000000000000000000000000000000000000000000000000000000000000000000000000000000000000000000000000000000000000000000000000000000000000000000000000000000000000000000000000000000000000000000000000000000000000000000000000000000000000000000000000000000000000000000000000000000000000000000000000000000000000000000000000000000000000000000000000000000000000000000000000000000000000000000000000000000000000000000000000000000000000000000000000000000000000000000000000000000000000000000000000000000000000000000000000000000000000000000000000000000000000000000000000000000000000000000000000000000000000000000000000000000000000000000000000000000000000000000000000000000000000000000000000000000000000000000000000000000000000000000000000000000000000000000000000000000000000000000000000000000000000000000000000000000000000000000000000000000000000000000000000000000000000000000000000000000000000000000000000000000000000000000000000000000000000000000000000000000000000000000000000000000000000000000000000000000000000000000000000000000000000000000000000000000000000000000000000000000000000000000000000000000000000000000000000000000000000000000000000000000000000000000000000000000000000000000000000000000000000000000000000000000000000000000000000000000000000000000000000000000000000000000000000000000000000000000000000000000000000000000000000000000000000000000000000000000000000000000000000000000000000000000000000000000000000000000000000000000000000000000000000000000000000000000000000000000000000000000000000000000000000000000000000000000000000000000000000000000000000000000000000000010000800000000010000000000000000000000000000000000000000000000000000000"

/*var bitSetAndCases = []BitSetTest{
	BitSetTest{
		name:      "3bits",
		sourceStr: b3,
		resultStr: b3,
		size:      15730,
		count:     3,
	},
}*/

func fillBitset(buf []byte, size int, val byte) []byte {
	if len(buf) == 0 {
		buf = make([]byte, bitFieldLen(size))
	}
	buf[0] = val
	for bp := 1; bp < len(buf); bp *= 2 {
		copy(buf[bp:], buf[:bp])
	}
	buf[len(buf)-1] &= bytemask(size)
	return buf
}

func fillBitsetSaw(buf []byte, size int) []byte {
	if len(buf) == 0 {
		buf = make([]byte, bitFieldLen(size))
	}
	// generate the first sawtooth
	for i := 0; i < 256 && i < len(buf); i++ {
		buf[i] = byte(i)
	}
	// concat again and again, we make it one shorter to avoid a symetric vector
	for bp := 256; bp < len(buf); bp = 2*bp - 1 {
		copy(buf[bp:], buf[:bp])
	}
	buf[len(buf)-1] &= bitmask(size)
	return buf
}

func popcount(buf []byte) int64 {
	var cnt int
	for _, c := range buf {
		cnt += bits.OnesCount8(uint8(c))
	}
	return int64(cnt)
}

func f(s string, args ...interface{}) string {
	return fmt.Sprintf(s, args...)
}

func checkCleanTail(T *testing.T, buf []byte) {
	tail := len(buf)
	buf = buf[:cap(buf)]
	for i := range buf[tail:] {
		if buf[tail+i] != 0 {
			T.Errorf("unclean memory %x at pos %d+%d: %x", buf[i], tail, i, buf)
			T.FailNow()
		}
	}
}

// Test low-level slice handlers
func TestBitSetPopCountGeneric(T *testing.T) {
	for _, c := range bitSetCases {
		T.Run(c.name, func(t *testing.T) {
			cnt := bitsetPopCountGeneric(c.source, c.size)
			if got, want := cnt, c.count; got != want {
				T.Errorf("unexpected count %d, expected %d", got, want)
				return
			}
		})
	}
	for _, sz := range bitSetSizes {
		for _, pt := range bitSetPatterns {
			T.Run(f("%d_%x", sz, pt), func(t *testing.T) {
				buf := fillBitset(nil, sz, pt)
				if got, want := bitsetPopCountGeneric(buf, sz), popcount(buf); got != want {
					T.Errorf("unexpected count %d, expected %d", got, want)
					return
				}
			})
		}
	}
}

func TestBitSetPopCountAVX2(T *testing.T) {
	if !useAVX2 {
		T.SkipNow()
	}
	for _, c := range bitSetCases {
		// call the function selector to do proper last byte masking!
		T.Run(c.name, func(t *testing.T) {
			cnt := bitsetPopCount(c.source, c.size)
			if got, want := cnt, c.count; got != want {
				T.Errorf("unexpected count %d, expected %d", got, want)
				return
			}
		})
	}
	for _, sz := range bitSetSizes {
		for _, pt := range bitSetPatterns {
			T.Run(f("%d_%x", sz, pt), func(t *testing.T) {
				buf := fillBitset(nil, sz, pt)
				// call the function selector to do proper last byte masking!
				if got, want := bitsetPopCount(buf, sz), popcount(buf); got != want {
					T.Errorf("unexpected count %d, expected %d", got, want)
					return
				}
			})
		}
	}
}

func TestBitAndGeneric(T *testing.T) {
	for _, sz := range bitSetSizes {
		zeros := fillBitset(nil, sz, 0)
		ones := fillBitset(nil, sz, 0xff)
		for _, pt := range bitSetPatterns {
<<<<<<< HEAD
			src := fillBitset(nil, sz, pt)
			dst := fillBitset(nil, sz, pt)

			// same value, same slice
			ret := bitsetAndGeneric(dst, dst, sz)
			if pt == 0x01 && sz == 7 {
				if ret != 0 {
					T.Errorf("%d_%x_dst===src: unexpected return value %x, expected 0", sz, pt, ret)
				}
			} else {
				if ret == 0 {
					T.Errorf("%d_%x_dst===src: unexpected return value %x, expected !=0", sz, pt, ret)
				}
			}
			if bytes.Compare(dst, src) != 0 {
				T.Errorf("%d_%x_dst===src: unexpected result %x, expected %x", sz, pt, dst, src)
				return
			}
			if got, want := popcount(dst), popcount(src); got != want {
				T.Errorf("%d_%x_dst===src: unexpected count %d, expected %d", sz, pt, got, want)
				return
			}

			// same value, other slice
			copy(dst, src)
			ret = bitsetAndGeneric(dst, src, sz)
			if pt == 0x01 && sz == 7 {
				if ret != 0 {
					T.Errorf("%d_%x_dst==src: unexpected return value %x, expected 0", sz, pt, ret)
				}
			} else {
				if ret == 0 {
					T.Errorf("%d_%x_dst==src: unexpected return value %x, expected !=0", sz, pt, ret)
				}
			}
			if bytes.Compare(dst, src) != 0 {
				T.Errorf("%d_%x_dst==src: unexpected result %x, expected %x", sz, pt, dst, src)
				return
			}
			if got, want := popcount(dst), popcount(src); got != want {
				T.Errorf("%d_%x_dst==src: unexpected count %d, expected %d", sz, pt, got, want)
				return
			}

			// all zeros
			copy(dst, src)
			ret = bitsetAndGeneric(dst, zeros, sz)
			if ret != 0 {
				T.Errorf("%d_%x_zeros: unexpected return value %x, expected %x", sz, pt, ret, 0)
			}
			if bytes.Compare(dst, zeros) != 0 {
				T.Errorf("%d_%x_zeros: unexpected result %x, expected %x", sz, pt, dst, zeros)
				return
			}
			if got, want := popcount(dst), int64(0); got != want {
				T.Errorf("%d_%x_zeros: unexpected count %d, expected %d", sz, pt, got, want)
				return
			}

			// all ones
			copy(dst, src)
			ret = bitsetAndGeneric(dst, ones, sz)
			if pt == 0x01 && sz == 7 {
				if ret != 0 {
					T.Errorf("%d_%x_ones: unexpected return value %x, expected 0", sz, pt, ret)
				}
			} else {
				if ret == 0 {
					T.Errorf("%d_%x_ones: unexpected return value %x, expected !=0", sz, pt, ret)
				}
			}
			if bytes.Compare(dst, src) != 0 {
				T.Errorf("%d_%x_ones: unexpected result %x, expected %x", sz, pt, dst, src)
				return
			}
			if got, want := popcount(dst), popcount(src); got != want {
				T.Errorf("%d_%x_ones: unexpected count %d, expected %d", sz, pt, got, want)
				return
			}
		}
	}
	/*	for _, c := range bitSetAndCases {
		src, _ := hex.DecodeString(c.sourceStr)
		dst, _ := hex.DecodeString(c.resultStr)
		sz := c.size
		zeros := fillBitset(nil, sz, 0)
		ones := fillBitset(nil, sz, 0xff)

		// same value, same slice
		bitsetAndGeneric(dst, dst, sz)
		if bytes.Compare(dst, src) != 0 {
			T.Errorf("%d_%s_dst===src: unexpected result %x, expected %x", sz, c.name, dst, src)
			return
		}
		if got, want := popcount(dst), popcount(src); got != want {
			T.Errorf("%d_%s_dst===src: unexpected count %d, expected %d", sz, c.name, got, want)
			return
		}
=======
			T.Run(f("%d_%x", sz, pt), func(t *testing.T) {
				src := fillBitset(nil, sz, pt)
				dst := fillBitset(nil, sz, pt)

				// same value, same slice
				ret := bitsetAndGeneric(dst, dst, sz)
				if pt == 0x01 && sz == 7 {
					if ret != 0 {
						T.Errorf("dst===src: unexpected return value %x, expected 0", ret)
					}
				} else {
					if ret == 0 {
						T.Errorf("dst===src: unexpected return value %x, expected !=0", ret)
					}
				}
				if bytes.Compare(dst, src) != 0 {
					T.Errorf("dst===src: unexpected result %x, expected %x", dst, src)
				}
				if got, want := popcount(dst), popcount(src); got != want {
					T.Errorf("dst===src: unexpected count %d, expected %d", got, want)
				}
>>>>>>> 99a10ffe

				// same value, other slice
				copy(dst, src)
				ret = bitsetAndGeneric(dst, src, sz)
				if pt == 0x01 && sz == 7 {
					if ret != 0 {
						T.Errorf("dst==src: unexpected return value %x, expected 0", ret)
					}
				} else {
					if ret == 0 {
						T.Errorf("dst==src: unexpected return value %x, expected !=0", ret)
					}
				}
				if bytes.Compare(dst, src) != 0 {
					T.Errorf("dst==src: unexpected result %x, expected %x", dst, src)
				}
				if got, want := popcount(dst), popcount(src); got != want {
					T.Errorf("dst==src: unexpected count %d, expected %d", got, want)
				}

				// all zeros
				copy(dst, src)
				ret = bitsetAndGeneric(dst, zeros, sz)
				if ret != 0 {
					T.Errorf("%d_%x_zeros: unexpected return value %x, expected %x", sz, pt, ret, 0)
				}
				if bytes.Compare(dst, zeros) != 0 {
					T.Errorf("zeros: unexpected result %x, expected %x", dst, zeros)
				}
				if got, want := popcount(dst), int64(0); got != want {
					T.Errorf("zeros: unexpected count %d, expected %d", got, want)
				}

<<<<<<< HEAD
		// all ones
		copy(dst, src)
		bitsetAndGeneric(dst, ones, sz)
		if bytes.Compare(dst, src) != 0 {
			T.Errorf("%d_%s_ones: unexpected result %x, expected %x", sz, c.name, dst, src)
			return
		}
		if got, want := popcount(dst), popcount(src); got != want {
			T.Errorf("%d_%s_ones: unexpected count %d, expected %d", sz, c.name, got, want)
			return
		}
	}*/
=======
				// all ones
				copy(dst, src)
				ret = bitsetAndGeneric(dst, ones, sz)
				if pt == 0x01 && sz == 7 {
					if ret != 0 {
						T.Errorf("%d_%x_ones: unexpected return value %x, expected 0", sz, pt, ret)
					}
				} else {
					if ret == 0 {
						T.Errorf("%d_%x_ones: unexpected return value %x, expected !=0", sz, pt, ret)
					}
				}
				if bytes.Compare(dst, src) != 0 {
					T.Errorf("ones: unexpected result %x, expected %x", dst, src)
				}
				if got, want := popcount(dst), popcount(src); got != want {
					T.Errorf("ones: unexpected count %d, expected %d", got, want)
				}
			})
		}
	}
	// for _, c := range bitSetAndCases {
	// 	T.Run(c.name, func(t *testing.T) {
	// 		src, _ := hex.DecodeString(c.sourceStr)
	// 		dst, _ := hex.DecodeString(c.resultStr)
	// 		sz := c.size
	// 		zeros := fillBitset(nil, sz, 0)
	// 		ones := fillBitset(nil, sz, 0xff)

	// 		// same value, same slice
	// 		ret := bitsetAndGeneric(dst, dst, sz)
	// 		if pt == 0x01 && sz == 7 {
	// 			if ret != 0 {
	// 				T.Errorf("dst===src: unexpected return value %x, expected 0", ret)
	// 			}
	// 		} else {
	// 			if ret == 0 {
	// 				T.Errorf("dst===src: unexpected return value %x, expected !=0", ret)
	// 			}
	// 		}
	// 		if bytes.Compare(dst, src) != 0 {
	// 			T.Errorf("dst===src: unexpected result %x, expected %x", dst, src)
	// 		}
	// 		if got, want := popcount(dst), popcount(src); got != want {
	// 			T.Errorf("dst===src: unexpected count %d, expected %d", got, want)
	// 		}

	// 		// same value, other slice
	// 		copy(dst, src)
	// 		ret = bitsetAndGeneric(dst, src, sz)
	// 		if pt == 0x01 && sz == 7 {
	// 			if ret != 0 {
	// 				T.Errorf("dst==src: unexpected return value %x, expected 0", ret)
	// 			}
	// 		} else {
	// 			if ret == 0 {
	// 				T.Errorf("dst==src: unexpected return value %x, expected !=0", ret)
	// 			}
	// 		}
	// 		if bytes.Compare(dst, src) != 0 {
	// 			T.Errorf("dst==src: unexpected result %x, expected %x", dst, src)
	// 		}
	// 		if got, want := popcount(dst), popcount(src); got != want {
	// 			T.Errorf("dst==src: unexpected count %d, expected %d", got, want)
	// 		}

	// 		// all zeros
	// 		copy(dst, src)
	// 		ret = bitsetAndGeneric(dst, zeros, sz)
	// 		if ret != 0 {
	// 			T.Errorf("zeros: unexpected return value %x, expected %x", ret, 0)
	// 		}
	// 		if bytes.Compare(dst, zeros) != 0 {
	// 			T.Errorf("zeros: unexpected result %x, expected %x", dst, zeros)
	// 		}
	// 		if got, want := popcount(dst), int64(0); got != want {
	// 			T.Errorf("zeros: unexpected count %d, expected %d", got, want)
	// 		}

	// 		// all ones
	// 		copy(dst, src)
	// 		ret = bitsetAndGeneric(dst, ones, sz)
	// 		if pt == 0x01 && sz == 7 {
	// 			if ret != 0 {
	// 				T.Errorf("ones: unexpected return value %x, expected 0", ret)
	// 			}
	// 		} else {
	// 			if ret == 0 {
	// 				T.Errorf("ones: unexpected return value %x, expected !=0", ret)
	// 			}
	// 		}
	// 		if bytes.Compare(dst, src) != 0 {
	// 			T.Errorf("ones: unexpected result %x, expected %x", dst, src)
	// 		}
	// 		if got, want := popcount(dst), popcount(src); got != want {
	// 			T.Errorf("ones: unexpected count %d, expected %d", got, want)
	// 		}

	// 	})
	// }
>>>>>>> 99a10ffe
}

func TestBitAndAVX2(T *testing.T) {
	if !useAVX2 {
		T.SkipNow()
	}
	// calls use the function selector to do proper last byte masking!
	for _, sz := range bitSetSizes {
		zeros := fillBitset(nil, sz, 0)
		ones := fillBitset(nil, sz, 0xff)
		for _, pt := range bitSetPatterns {
<<<<<<< HEAD
			src := fillBitset(nil, sz, pt)
			dst := fillBitset(nil, sz, pt)

			// same value, same slice
			ret := bitsetAndAVX2(dst, dst)
			if pt == 0x01 && sz == 7 {
				/*                if ret != 0 {
				                      T.Errorf("%d_%x_dst===src: unexpected return value %x, expected 0", sz, pt, ret)
				                  }
				*/
			} else {
				if ret == 0 {
					T.Errorf("%d_%x_dst===src: unexpected return value %x, expected !=0", sz, pt, ret)
				}
			}
			if bytes.Compare(dst, src) != 0 {
				T.Errorf("%d_%x_dst===src: unexpected result %x, expected %x", sz, pt, dst, src)
				return
			}
			if got, want := popcount(dst), popcount(src); got != want {
				T.Errorf("%d_%x_dst===src: unexpected count %d, expected %d", sz, pt, got, want)
				return
			}

			// same value, other slice
			copy(dst, src)
			ret = bitsetAndAVX2(dst, src)
			if pt == 0x01 && sz == 7 {
				/*                if ret != 0 {
				                      T.Errorf("%d_%x_dst==src: unexpected return value %x, expected 0", sz, pt, ret)
				                  }
				*/
			} else {
				if ret == 0 {
					T.Errorf("%d_%x_dst==src: unexpected return value %x, expected !=0", sz, pt, ret)
				}
			}
			if bytes.Compare(dst, src) != 0 {
				T.Errorf("%d_%x_dst==src: unexpected result %x, expected %x", sz, pt, dst, src)
				return
			}
			if got, want := popcount(dst), popcount(src); got != want {
				T.Errorf("%d_%x_dst==src: unexpected count %d, expected %d", sz, pt, got, want)
				return
			}

			// all zeros
			copy(dst, src)
			ret = bitsetAndAVX2(dst, zeros)
			/*			if ret != 0 {
							T.Errorf("%d_%x_zeros: unexpected return value %x, expected %x", sz, pt, ret, 0)
						}
			*/if bytes.Compare(dst, zeros) != 0 {
				T.Errorf("%d_%x_zeros: unexpected result %x, expected %x", sz, pt, dst, zeros)
				return
			}
			if got, want := popcount(dst), int64(0); got != want {
				T.Errorf("%d_%x_zeros: unexpected count %d, expected %d", sz, pt, got, want)
				return
			}

			// all ones
			copy(dst, src)
			ret = bitsetAndAVX2(dst, ones)
			if pt == 0x01 && sz == 7 {
				/*               if ret != 0 {
				    T.Errorf("%d_%x_ones: unexpected return value %x, expected 0", sz, pt, ret)
				}
				*/
			} else {
				if ret == 0 {
					T.Errorf("%d_%x_ones: unexpected return value %x, expected !=0", sz, pt, ret)
				}
			}
			if bytes.Compare(dst, src) != 0 {
				T.Errorf("%d_%x_ones: unexpected result %x, expected %x", sz, pt, dst, src)
				return
			}
			if got, want := popcount(dst), popcount(src); got != want {
				T.Errorf("%d_%x_ones: unexpected count %d, expected %d", sz, pt, got, want)
				return
			}
		}
	}
	/*	for _, c := range bitSetAndCases {
		src, _ := hex.DecodeString(c.sourceStr)
		dst, _ := hex.DecodeString(c.resultStr)
		sz := c.size
		zeros := fillBitset(nil, sz, 0)
		ones := fillBitset(nil, sz, 0xff)

		// same value, same slice
		bitsetAndAVX2(dst, dst)
		if bytes.Compare(dst, src) != 0 {
			T.Errorf("%d_%s_dst===src: unexpected result %x, expected %x", sz, c.name, dst, src)
			return
		}
		if got, want := popcount(dst), popcount(src); got != want {
			T.Errorf("%d_%s_dst===src: unexpected count %d, expected %d", sz, c.name, got, want)
			return
		}

		// same value, other slice
		copy(dst, src)
		bitsetAndAVX2(dst, src)
		if bytes.Compare(dst, src) != 0 {
			T.Errorf("%d_%s_dst==src: unexpected result %x, expected %x", sz, c.name, dst, src)
			return
		}
		if got, want := popcount(dst), popcount(src); got != want {
			T.Errorf("%d_%s_dst==src: unexpected count %d, expected %d", sz, c.name, got, want)
			return
		}

		// all zeros
		copy(dst, src)
		bitsetAndAVX2(dst, zeros)
		if bytes.Compare(dst, zeros) != 0 {
			T.Errorf("%d_%s_zeros: unexpected result %x, expected %x", sz, c.name, dst, zeros)
			return
		}
		if got, want := popcount(dst), int64(0); got != want {
			T.Errorf("%d_%s_zeros: unexpected count %d, expected %d", sz, c.name, got, want)
			return
		}

		// all ones
		copy(dst, src)
		bitsetAndAVX2(dst, ones)
		if bytes.Compare(dst, src) != 0 {
			T.Errorf("%d_%s_ones: unexpected result %x, expected %x", sz, c.name, dst, src)
			return
		}
		if got, want := popcount(dst), popcount(src); got != want {
			T.Errorf("%d_%s_ones: unexpected count %d, expected %d", sz, c.name, got, want)
			return
		}
	}*/
=======
			T.Run(f("%d_%x", sz, pt), func(t *testing.T) {
				src := fillBitset(nil, sz, pt)
				dst := fillBitset(nil, sz, pt)

				// same value, same slice
				bitsetAnd(dst, dst, sz)
				if bytes.Compare(dst, src) != 0 {
					T.Errorf("dst===src: unexpected result %x, expected %x", dst, src)
				}
				if got, want := popcount(dst), popcount(src); got != want {
					T.Errorf("dst===src: unexpected count %d, expected %d", got, want)
				}

				// same value, other slice
				copy(dst, src)
				bitsetAnd(dst, src, sz)
				if bytes.Compare(dst, src) != 0 {
					T.Errorf("dst==src: unexpected result %x, expected %x", dst, src)
				}
				if got, want := popcount(dst), popcount(src); got != want {
					T.Errorf("dst==src: unexpected count %d, expected %d", got, want)
				}

				// all zeros
				copy(dst, src)
				bitsetAnd(dst, zeros, sz)
				if bytes.Compare(dst, zeros) != 0 {
					T.Errorf("zeros: unexpected result %x, expected %x", dst, zeros)
				}
				if got, want := popcount(dst), int64(0); got != want {
					T.Errorf("zeros: unexpected count %d, expected %d", got, want)
				}

				// all ones
				copy(dst, src)
				bitsetAnd(dst, ones, sz)
				if bytes.Compare(dst, src) != 0 {
					T.Errorf("ones: unexpected result %x, expected %x", dst, src)
				}
				if got, want := popcount(dst), popcount(src); got != want {
					T.Errorf("ones: unexpected count %d, expected %d", got, want)
				}
			})
		}
	}
	// for _, c := range bitSetAndCases {
	// 	T.Run(c.name, func(t *testing.T) {
	// 		src, _ := hex.DecodeString(c.sourceStr)
	// 		dst, _ := hex.DecodeString(c.resultStr)
	// 		sz := c.size
	// 		zeros := fillBitset(nil, sz, 0)
	// 		ones := fillBitset(nil, sz, 0xff)

	// 		// same value, same slice
	// 		ret := bitsetAndAVX2(dst, dst)
	// 		if pt == 0x01 && sz == 7 {
	// 			/*                if ret != 0 {
	// 			                      T.Errorf("%d_%x_dst===src: unexpected return value %x, expected 0", sz, pt, ret)
	// 			                  }
	// 			*/
	// 		} else {
	// 			if ret == 0 {
	// 				T.Errorf("%d_%x_dst===src: unexpected return value %x, expected !=0", sz, pt, ret)
	// 			}
	// 		}
	// 		if bytes.Compare(dst, src) != 0 {
	// 			T.Errorf("dst===src: unexpected result %x, expected %x", dst, src)
	// 		}
	// 		if got, want := popcount(dst), popcount(src); got != want {
	// 			T.Errorf("dst===src: unexpected count %d, expected %d", got, want)
	// 		}

	// 		// same value, other slice
	// 		copy(dst, src)
	// 		ret = bitsetAndAVX2(dst, src)
	// 		if pt == 0x01 && sz == 7 {
	// 			/*                if ret != 0 {
	// 			                      T.Errorf("%d_%x_dst==src: unexpected return value %x, expected 0", sz, pt, ret)
	// 			                  }
	// 			*/
	// 		} else {
	// 			if ret == 0 {
	// 				T.Errorf("%d_%x_dst==src: unexpected return value %x, expected !=0", sz, pt, ret)
	// 			}
	// 		}
	// 		if bytes.Compare(dst, src) != 0 {
	// 			T.Errorf("dst==src: unexpected result %x, expected %x", dst, src)
	// 		}
	// 		if got, want := popcount(dst), popcount(src); got != want {
	// 			T.Errorf("dst==src: unexpected count %d, expected %d", got, want)
	// 		}

	// 		// all zeros
	// 		copy(dst, src)
	// 		ret = bitsetAndAVX2(dst, zeros)
	// 		/*			if ret != 0 {
	// 						T.Errorf("%d_%x_zeros: unexpected return value %x, expected %x", sz, pt, ret, 0)
	// 					}
	// 		*/if bytes.Compare(dst, zeros) != 0 {
	// 			T.Errorf("zeros: unexpected result %x, expected %x", dst, zeros)
	// 		}
	// 		if got, want := popcount(dst), int64(0); got != want {
	// 			T.Errorf("zeros: unexpected count %d, expected %d", got, want)
	// 		}

	// 		// all ones
	// 		copy(dst, src)
	// 		ret = bitsetAndAVX2(dst, ones)
	// 		if pt == 0x01 && sz == 7 {
	// 			/*               if ret != 0 {
	// 			    T.Errorf("%d_%x_ones: unexpected return value %x, expected 0", sz, pt, ret)
	// 			}
	// 			*/
	// 		} else {
	// 			if ret == 0 {
	// 				T.Errorf("%d_%x_ones: unexpected return value %x, expected !=0", sz, pt, ret)
	// 			}
	// 		}
	// 		if bytes.Compare(dst, src) != 0 {
	// 			T.Errorf("ones: unexpected result %x, expected %x", dst, src)
	// 		}
	// 		if got, want := popcount(dst), popcount(src); got != want {
	// 			T.Errorf("ones: unexpected count %d, expected %d", got, want)
	// 		}
	// 	})
	// }
>>>>>>> 99a10ffe
}

func TestBitAndNotGeneric(T *testing.T) {
	for _, sz := range bitSetSizes {
		zeros := fillBitset(nil, sz, 0)
		ones := fillBitset(nil, sz, 0xff)
		for _, pt := range bitSetPatterns {
			T.Run(f("%d_%x", sz, pt), func(t *testing.T) {
				src := fillBitset(nil, sz, pt)
				dst := make([]byte, len(src))

				// same value, same slice
				bitsetAndNotGeneric(dst, dst, sz)
				if bytes.Compare(dst, zeros) != 0 {
					T.Errorf("dst===src: unexpected result %x, expected %x", dst, zeros)
				}
				if got, want := popcount(dst), int64(0); got != want {
					T.Errorf("dst===src: unexpected count %d, expected %d", got, want)
				}

				// same value, other slice
				copy(dst, src)
				bitsetAndNotGeneric(dst, src, sz)
				if bytes.Compare(dst, zeros) != 0 {
					T.Errorf("dst==src: unexpected result %x, expected %x", dst, zeros)
				}
				if got, want := popcount(dst), int64(0); got != want {
					T.Errorf("dst==src: unexpected count %d, expected %d", got, want)
				}

				// val AND NOT zeros == val
				copy(dst, src)
				bitsetAndNotGeneric(dst, zeros, sz)
				if bytes.Compare(dst, src) != 0 {
					T.Errorf("zeros: unexpected result %x, expected %x", dst, src)
				}
				if got, want := popcount(dst), popcount(src); got != want {
					T.Errorf("zeros: unexpected count %d, expected %d", got, want)
				}

				// all AND NOT ones == zero
				copy(dst, src)
				bitsetAndNotGeneric(dst, ones, sz)
				if bytes.Compare(dst, zeros) != 0 {
					T.Errorf("ones: unexpected result %x, expected %x", dst, zeros)
				}
				if got, want := popcount(dst), int64(0); got != want {
					T.Errorf("ones: unexpected count %d, expected %d", got, want)
				}
			})
		}
	}
}

func TestBitAndNotAVX2(T *testing.T) {
	if !useAVX2 {
		T.SkipNow()
	}
	// calls use the function selector to do proper last byte masking!
	for _, sz := range bitSetSizes {
		zeros := fillBitset(nil, sz, 0)
		ones := fillBitset(nil, sz, 0xff)
		for _, pt := range bitSetPatterns {
			T.Run(f("%d_%x", sz, pt), func(t *testing.T) {
				src := fillBitset(nil, sz, pt)
				dst := make([]byte, len(src))

				// same value, same slice
				bitsetAndNot(dst, dst, sz)
				if bytes.Compare(dst, zeros) != 0 {
					T.Errorf("dst===src: unexpected result %x, expected %x", dst, zeros)
				}
				if got, want := popcount(dst), int64(0); got != want {
					T.Errorf("dst===src: unexpected count %d, expected %d", got, want)
				}

				// same value, other slice
				copy(dst, src)
				bitsetAndNot(dst, src, sz)
				if bytes.Compare(dst, zeros) != 0 {
					T.Errorf("dst==src: unexpected result %x, expected %x", dst, zeros)
				}
				if got, want := popcount(dst), int64(0); got != want {
					T.Errorf("dst==src: unexpected count %d, expected %d", got, want)
				}

				// val AND NOT zeros == val
				copy(dst, src)
				bitsetAndNot(dst, zeros, sz)
				if bytes.Compare(dst, src) != 0 {
					T.Errorf("zeros: unexpected result %x, expected %x", dst, src)
				}
				if got, want := popcount(dst), popcount(src); got != want {
					T.Errorf("zeros: unexpected count %d, expected %d", got, want)
				}

				// all AND NOT ones == zero
				copy(dst, src)
				bitsetAndNot(dst, ones, sz)
				if bytes.Compare(dst, zeros) != 0 {
					T.Errorf("ones: unexpected result %x, expected %x", dst, zeros)
				}
				if got, want := popcount(dst), int64(0); got != want {
					T.Errorf("ones: unexpected count %d, expected %d", got, want)
				}
			})
		}
	}
}

func TestBitOrGeneric(T *testing.T) {
	for _, sz := range bitSetSizes {
		zeros := fillBitset(nil, sz, 0)
		ones := fillBitset(nil, sz, 0xff)
		for _, pt := range bitSetPatterns {
			T.Run(f("%d_%x", sz, pt), func(t *testing.T) {
				src := fillBitset(nil, sz, pt)
				dst := fillBitset(nil, sz, pt)

				// same value, same slice
				bitsetOrGeneric(dst, dst, sz)
				if bytes.Compare(dst, src) != 0 {
					T.Errorf("dst===src: unexpected result %x, expected %x", dst, src)
				}
				if got, want := popcount(dst), popcount(src); got != want {
					T.Errorf("dst===src: unexpected count %d, expected %d", got, want)
				}

				// same value, other slice
				copy(dst, src)
				bitsetOrGeneric(dst, src, sz)
				if bytes.Compare(dst, src) != 0 {
					T.Errorf("dst==src: unexpected result %x, expected %x", dst, src)
				}
				if got, want := popcount(dst), popcount(src); got != want {
					T.Errorf("dst==src: unexpected count %d, expected %d", got, want)
				}

				// val OR zeros == val
				copy(dst, src)
				bitsetOrGeneric(dst, zeros, sz)
				if bytes.Compare(dst, src) != 0 {
					T.Errorf("zeros: unexpected result %x, expected %x", dst, src)
				}
				if got, want := popcount(dst), popcount(src); got != want {
					T.Errorf("zeros: unexpected count %d, expected %d", got, want)
				}

				// all OR ones == ones
				copy(dst, src)
				bitsetOrGeneric(dst, ones, sz)
				if bytes.Compare(dst, ones) != 0 {
					T.Errorf("ones: unexpected result %x, expected %x", dst, ones)
				}
				if got, want := popcount(dst), popcount(ones); got != want {
					T.Errorf("ones: unexpected count %d, expected %d", got, want)
				}
			})
		}
	}
}

func TestBitOrAVX2(T *testing.T) {
	if !useAVX2 {
		T.SkipNow()
	}
	// calls use the function selector to do proper last byte masking!
	for _, sz := range bitSetSizes {
		zeros := fillBitset(nil, sz, 0)
		ones := fillBitset(nil, sz, 0xff)
		for _, pt := range bitSetPatterns {
			T.Run(f("%d_%x", sz, pt), func(t *testing.T) {
				src := fillBitset(nil, sz, pt)
				dst := fillBitset(nil, sz, pt)

				// same value, same slice
				bitsetOr(dst, dst, sz)
				if bytes.Compare(dst, src) != 0 {
					T.Errorf("dst===src: unexpected result %x, expected %x", dst, src)
				}
				if got, want := popcount(dst), popcount(src); got != want {
					T.Errorf("dst===src: unexpected count %d, expected %d", got, want)
				}

				// same value, other slice
				copy(dst, src)
				bitsetOr(dst, src, sz)
				if bytes.Compare(dst, src) != 0 {
					T.Errorf("dst==src: unexpected result %x, expected %x", dst, src)
				}
				if got, want := popcount(dst), popcount(src); got != want {
					T.Errorf("dst==src: unexpected count %d, expected %d", got, want)
				}

				// val OR zeros == val
				copy(dst, src)
				bitsetOr(dst, zeros, sz)
				if bytes.Compare(dst, src) != 0 {
					T.Errorf("zeros: unexpected result %x, expected %x", dst, src)
				}
				if got, want := popcount(dst), popcount(src); got != want {
					T.Errorf("zeros: unexpected count %d, expected %d", got, want)
				}

				// all OR ones == ones
				copy(dst, src)
				bitsetOr(dst, ones, sz)
				if bytes.Compare(dst, ones) != 0 {
					T.Errorf("ones: unexpected result %x, expected %x", dst, ones)
				}
				if got, want := popcount(dst), popcount(ones); got != want {
					T.Errorf("ones: unexpected count %d, expected %d", got, want)
				}
			})
		}
	}
}

func TestBitXorGeneric(T *testing.T) {
	for _, sz := range bitSetSizes {
		zeros := fillBitset(nil, sz, 0)
		ones := fillBitset(nil, sz, 0xff)
		for _, pt := range bitSetPatterns {
			T.Run(f("%d_%x", sz, pt), func(t *testing.T) {
				src := fillBitset(nil, sz, pt)
				dst := fillBitset(nil, sz, pt)

				// same value, same slice
				bitsetXorGeneric(dst, dst, sz)
				if bytes.Compare(dst, zeros) != 0 {
					T.Errorf("dst===src: unexpected result %x, expected %x", dst, zeros)
				}
				if got, want := popcount(dst), int64(0); got != want {
					T.Errorf("dst===src: unexpected count %d, expected %d", got, want)
				}

				// same value, other slice
				copy(dst, src)
				bitsetXorGeneric(dst, src, sz)
				if bytes.Compare(dst, zeros) != 0 {
					T.Errorf("dst==src: unexpected result %x, expected %x", dst, zeros)
				}
				if got, want := popcount(dst), int64(0); got != want {
					T.Errorf("dst==src: unexpected count %d, expected %d", got, want)
				}

				// val XOR zeros == val
				copy(dst, src)
				bitsetXorGeneric(dst, zeros, sz)
				if bytes.Compare(dst, src) != 0 {
					T.Errorf("zeros: unexpected result %x, expected %x", dst, src)
				}
				if got, want := popcount(dst), popcount(src); got != want {
					T.Errorf("zeros: unexpected count %d, expected %d", got, want)
				}

				// val XOR ones == neg(val)
				copy(dst, src)
				bitsetXorGeneric(dst, ones, sz)
				cmp := fillBitset(nil, sz, ^pt)
				if bytes.Compare(dst, cmp) != 0 {
					T.Errorf("ones: unexpected result %x, expected %x", dst, cmp)
				}
				if got, want := popcount(dst), popcount(cmp); got != want {
					T.Errorf("ones: unexpected count %d, expected %d", got, want)
				}
			})
		}
	}
}

func TestBitXorAVX2(T *testing.T) {
	if !useAVX2 {
		T.SkipNow()
	}
	// calls use the function selector to do proper last byte masking!
	for _, sz := range bitSetSizes {
		zeros := fillBitset(nil, sz, 0)
		ones := fillBitset(nil, sz, 0xff)
		for _, pt := range bitSetPatterns {
			T.Run(f("%d_%x", sz, pt), func(t *testing.T) {
				src := fillBitset(nil, sz, pt)
				dst := fillBitset(nil, sz, pt)

				// same value, same slice
				bitsetXor(dst, dst, sz)
				if bytes.Compare(dst, zeros) != 0 {
					T.Errorf("dst===src: unexpected result %x, expected %x", dst, zeros)
				}
				if got, want := popcount(dst), int64(0); got != want {
					T.Errorf("dst===src: unexpected count %d, expected %d", got, want)
				}

				// same value, other slice
				copy(dst, src)
				bitsetXor(dst, src, sz)
				if bytes.Compare(dst, zeros) != 0 {
					T.Errorf("dst==src: unexpected result %x, expected %x", dst, zeros)
				}
				if got, want := popcount(dst), int64(0); got != want {
					T.Errorf("dst==src: unexpected count %d, expected %d", got, want)
				}

				// val XOR zeros == val
				copy(dst, src)
				bitsetXor(dst, zeros, sz)
				if bytes.Compare(dst, src) != 0 {
					T.Errorf("zeros: unexpected result %x, expected %x", dst, src)
				}
				if got, want := popcount(dst), popcount(src); got != want {
					T.Errorf("zeros: unexpected count %d, expected %d", got, want)
				}

				// val XOR ones == neg(val)
				copy(dst, src)
				bitsetXor(dst, ones, sz)
				cmp := fillBitset(nil, sz, ^pt)
				if bytes.Compare(dst, cmp) != 0 {
					T.Errorf("ones: unexpected result %x, expected %x", dst, cmp)
				}
				if got, want := popcount(dst), popcount(cmp); got != want {
					T.Errorf("ones: unexpected count %d, expected %d", got, want)
				}
			})
		}
	}
}

func TestBitNegGeneric(T *testing.T) {
	for _, sz := range bitSetSizes {
		for _, pt := range bitSetPatterns {
			T.Run(f("%d_%x", sz, pt), func(t *testing.T) {
				src := fillBitset(nil, sz, pt)
				cmp := fillBitset(nil, sz, ^pt)

				bitsetNegGeneric(src, sz)
				if bytes.Compare(src, cmp) != 0 {
					T.Errorf("unexpected result %x, expected %x", src, cmp)
				}
				if got, want := popcount(src), popcount(cmp); got != want {
					T.Errorf("unexpected count %d, expected %d", got, want)
				}
			})
		}
	}
}

func TestBitNegAVX2(T *testing.T) {
	if !useAVX2 {
		T.SkipNow()
	}
	// calls use the function selector to do proper last byte masking!
	for _, sz := range bitSetSizes {
		for _, pt := range bitSetPatterns {
			T.Run(f("%d_%x", sz, pt), func(t *testing.T) {
				src := fillBitset(nil, sz, pt)
				cmp := fillBitset(nil, sz, ^pt)

				bitsetNeg(src, sz)
				if bytes.Compare(src, cmp) != 0 {
					T.Errorf("unexpected result %x, expected %x", src, cmp)
				}
				if got, want := popcount(src), popcount(cmp); got != want {
					T.Errorf("unexpected count %d, expected %d", got, want)
				}
			})
		}
	}
}

// Test high-level bitset API
//
func TestBitSetNew(T *testing.T) {
	for _, c := range bitSetCases {
		T.Run(c.name, func(t *testing.T) {
			bits := NewBitSet(c.size)
			if got, want := len(bits.Bytes()), len(c.source); got != want {
				T.Errorf("unexpected buf length %d, expected %d", got, want)
			}
			if got, want := bits.Len(), c.size; got != want {
				T.Errorf("unexpected size %d, expected %d", got, want)
			}
			if got, want := bits.Count(), int64(0); got != want {
				T.Errorf("unexpected count %d, expected %d", got, want)
			}
			checkCleanTail(T, bits.Bytes())
		})
	}
}

func TestBitSetFromBytes(T *testing.T) {
	for _, c := range bitSetCases {
		T.Run(c.name, func(t *testing.T) {
			bits := NewBitSetFromBytes(c.source, c.size)
			if got, want := len(bits.Bytes()), len(c.source); got != want {
				T.Errorf("unexpected buf length %d, expected %d", got, want)
			}
			if got, want := bits.Len(), c.size; got != want {
				T.Errorf("unexpected size %d, expected %d", got, want)
			}
			if got, want := bits.Count(), c.count; got != want {
				T.Errorf("unexpected count %d, expected %d", got, want)
			}
			if bytes.Compare(bits.Bytes(), c.result) != 0 {
				T.Errorf("unexpected result %x, expected %x", bits.Bytes(), c.source)
			}
		})
	}
}

func TestBitSetOne(T *testing.T) {
	for _, sz := range bitSetSizes {
		T.Run(f("%d", sz), func(t *testing.T) {
			bits := NewBitSet(sz)
			bits.One()
			if got, want := len(bits.Bytes()), bitFieldLen(sz); got != want {
				T.Errorf("unexpected buf length %d, expected %d", got, want)
			}
			if got, want := bits.Len(), sz; got != want {
				T.Errorf("unexpected size %d, expected %d", got, want)
			}
			if got, want := bits.Count(), int64(sz); got != want {
				T.Errorf("unexpected count %d, expected %d", got, want)
			}
			buf := bytes.Repeat([]byte{0xff}, bitFieldLen(sz)-1)
			buf = append(buf, byte(0xff<<((8-uint(sz)&0x7)&0x7)&0xff))
			if bytes.Compare(bits.Bytes(), buf) != 0 {
				T.Errorf("unexpected result %x, expected %x", bits.Bytes(), buf)
			}
		})
	}
}

func TestBitSetZero(T *testing.T) {
	for _, c := range bitSetCases {
		T.Run(c.name, func(t *testing.T) {
			bits := NewBitSetFromBytes(c.source, c.size)
			bits.Zero()
			if got, want := len(bits.Bytes()), len(c.source); got != want {
				T.Errorf("unexpected buf length %d, expected %d", got, want)
			}
			if got, want := bits.Len(), c.size; got != want {
				T.Errorf("unexpected size %d, expected %d", got, want)
			}
			if got, want := bits.Count(), int64(0); got != want {
				T.Errorf("unexpected count %d, expected %d", got, want)
			}
			buf := bytes.Repeat([]byte{0}, bitFieldLen(c.size))
			if bytes.Compare(bits.Bytes(), buf) != 0 {
				T.Errorf("unexpected result %x, expected %x", bits.Bytes(), buf)
			}
		})
	}
}

func TestBitSetGrow(T *testing.T) {
	for _, sz := range bitSetSizes {
		for _, sznew := range bitSetSizes {
			T.Run(f("%d_%d", sz, sznew), func(t *testing.T) {
				bits := NewBitSet(sz)
				bits.One()
				bits.Grow(sznew)
				if got, want := len(bits.Bytes()), bitFieldLen(sznew); got != want {
					T.Errorf("unexpected buf length %d, expected %d", got, want)
					T.FailNow()
				}
				if got, want := bits.Len(), sznew; got != want {
					T.Errorf("unexpected size %d, expected %d", got, want)
					T.FailNow()
				}
				if got, want := bits.Count(), int64(min(sz, sznew)); got != want {
					T.Errorf("unexpected count %d, expected %d", got, want)
					T.FailNow()
				}
				if got, want := bits.Count(), popcount(bits.Bytes()); got != want {
					T.Errorf("unexpected real count %d, expected %d", got, want)
					T.FailNow()
				}
				lena := bitFieldLen(sz)
				lenb := bitFieldLen(sznew)
				diff := lena - lenb
				buf := bytes.Repeat([]byte{0xff}, min(lena, lenb))
				buf[len(buf)-1] &= byte(0xff << (7 - uint(min(sz, sznew)-1)&0x7))
				if diff < 0 {
					buf = append(buf, bytes.Repeat([]byte{0x0}, -diff)...)
				}
				if bytes.Compare(bits.Bytes(), buf) != 0 {
					T.Errorf("unexpected result %x, expected %x", bits.Bytes(), buf)
					T.FailNow()
				}
				checkCleanTail(T, bits.Bytes())
			})
		}
	}
}

func TestBitSetFill(T *testing.T) {
	for _, sz := range bitSetSizes {
		for _, pt := range bitSetPatterns {
			T.Run(f("%d_%x", sz, pt), func(t *testing.T) {
				cmp := fillBitset(nil, sz, pt)
				bits := NewBitSet(sz)
				bits.Fill(pt)

				if got, want := len(bits.Bytes()), bitFieldLen(sz); got != want {
					T.Errorf("unexpected buf length %d, expected %d", got, want)
				}
				if got, want := bits.Len(), sz; got != want {
					T.Errorf("unexpected size %d, expected %d", got, want)
				}
				if got, want := bits.Count(), popcount(cmp); got != want {
					T.Errorf("unexpected count %d, expected %d", got, want)
				}
				if bytes.Compare(bits.Bytes(), cmp) != 0 {
					T.Errorf("unexpected result %x, expected %x", bits.Bytes(), cmp)
				}
			})
		}
	}
}

func TestBitSetSet(T *testing.T) {
	for _, sz := range bitSetSizes {
		T.Run(f("%d", sz), func(t *testing.T) {
			bits := NewBitSet(sz)
			cmp := fillBitset(nil, sz, 0)

			// set first bit
			bits.Set(0)
			cmp[0] |= 0x80
			if got, want := bits.Count(), int64(1); got != want {
				T.Errorf("unexpected count %d, expected %d", got, want)
			}
			if !bits.IsSet(0) {
				T.Errorf("unexpected IsSet=false")
			}
			if bytes.Compare(bits.Bytes(), cmp) != 0 {
				T.Errorf("unexpected result %x, expected %x", bits.Bytes(), cmp)
			}

			// set last bit
			bits.Set(sz - 1)
			cmp[(sz-1)>>3] |= 1 << uint(7-(sz-1)&0x7)
			if got, want := bits.Count(), int64(2); got != want {
				T.Errorf("unexpected count %d, expected %d", got, want)
			}
			if !bits.IsSet(sz - 1) {
				T.Errorf("unexpected IsSet=false")
			}
			if bytes.Compare(bits.Bytes(), cmp) != 0 {
				T.Errorf("unexpected result %x, expected %x", bits.Bytes(), cmp)
			}

			// set invalid bit
			bits.Set(-1)
			if got, want := bits.Count(), int64(2); got != want {
				T.Errorf("unexpected count %d, expected %d", got, want)
			}
			if bits.IsSet(-1) {
				T.Errorf("unexpected IsSet=true")
			}
			if bytes.Compare(bits.Bytes(), cmp) != 0 {
				T.Errorf("unexpected result %x, expected %x", bits.Bytes(), cmp)
			}

			bits.Set(sz)
			if got, want := bits.Count(), int64(2); got != want {
				T.Errorf("unexpected count %d, expected %d", got, want)
			}
			if bits.IsSet(sz) {
				T.Errorf("unexpected IsSet=true")
			}
			if bytes.Compare(bits.Bytes(), cmp) != 0 {
				T.Errorf("unexpected result %x, expected %x", bits.Bytes(), cmp)
			}
			checkCleanTail(T, bits.Bytes())
		})
	}
}

func TestBitSetClear(T *testing.T) {
	for _, sz := range bitSetSizes {
		T.Run(f("%d", sz), func(t *testing.T) {
			bits := NewBitSet(sz)
			bits.One()
			cmp := fillBitset(nil, sz, 0xff)

			// clear first bit
			bits.Clear(0)
			cmp[0] &= 0x7f
			if got, want := bits.Count(), popcount(cmp); got != want {
				T.Errorf("first: unexpected count %d, expected %d", got, want)
			}
			if bits.IsSet(0) {
				T.Errorf("unexpected IsSet=true")
			}
			if bytes.Compare(bits.Bytes(), cmp) != 0 {
				T.Errorf("first: unexpected result %x, expected %x", bits.Bytes(), cmp)
			}

			// clear last bit
			bits.Clear(sz - 1)
			cmp[(sz-1)>>3] &^= 1 << uint(7-(sz-1)&0x7)
			if got, want := bits.Count(), popcount(cmp); got != want {
				T.Errorf("last: unexpected count %d, expected %d", got, want)
			}
			if bits.IsSet(sz - 1) {
				T.Errorf("unexpected IsSet=true")
			}
			if bytes.Compare(bits.Bytes(), cmp) != 0 {
				T.Errorf("last: unexpected result %x, expected %x", bits.Bytes(), cmp)
			}

			// clear invalid bit
			bits.Clear(-1)
			if got, want := bits.Count(), popcount(cmp); got != want {
				T.Errorf("invalid-: unexpected count %d, expected %d", got, want)
			}
			if bits.IsSet(-1) {
				T.Errorf("unexpected IsSet=true")
			}
			if bytes.Compare(bits.Bytes(), cmp) != 0 {
				T.Errorf("invalid-: unexpected result %x, expected %x", bits.Bytes(), cmp)
			}

			bits.Clear(sz)
			if got, want := bits.Count(), popcount(cmp); got != want {
				T.Errorf("invalid+: unexpected count %d, expected %d", got, want)
			}
			if bits.IsSet(sz) {
				T.Errorf("unexpected IsSet=true")
			}
			if bytes.Compare(bits.Bytes(), cmp) != 0 {
				T.Errorf("invalid+: unexpected result %x, expected %x", bits.Bytes(), cmp)
			}
		})
	}
}

func TestBitSetReverse(T *testing.T) {
	for _, sz := range bitSetSizes {
		for _, pt := range bitSetPatterns {
			T.Run(f("%d_%x", sz, pt), func(t *testing.T) {
				cmp := fillBitset(nil, sz, pt)
				bits := NewBitSet(sz)
				bits.Fill(pt)

				bits.Reverse()
				if got, want := len(bits.Bytes()), bitFieldLen(sz); got != want {
					T.Errorf("unexpected buf length %d, expected %d", got, want)
				}
				if got, want := bits.Len(), sz; got != want {
					T.Errorf("unexpected size %d, expected %d", got, want)
				}
				if got, want := bits.Count(), popcount(cmp); got != want {
					T.Errorf("unexpected count %d, expected %d", got, want)
				}
				if bytes.Compare(bits.Bytes(), cmp) == 0 && bytes.Compare(bits.Bytes(), bytes.Repeat([]byte{0}, len(bits.Bytes()))) != 0 {
					T.Errorf("unexpected result %x, expected %x", bits.Bytes(), cmp)
				}

				bits.Reverse()
				if got, want := len(bits.Bytes()), bitFieldLen(sz); got != want {
					T.Errorf("unexpected buf length %d, expected %d", got, want)
				}
				if got, want := bits.Len(), sz; got != want {
					T.Errorf("unexpected size %d, expected %d", got, want)
				}
				if got, want := bits.Count(), popcount(cmp); got != want {
					T.Errorf("unexpected count %d, expected %d", got, want)
				}
				if bytes.Compare(bits.Bytes(), cmp) != 0 {
					T.Errorf("unexpected result %x, expected %x", bits.Bytes(), cmp)
				}
				checkCleanTail(T, bits.Bytes())
			})
		}
	}
}

func TestBitSetReverseAVX2(T *testing.T) {
	for _, sz := range bitSetSizes {
		bits := fillBitsetSaw(nil, sz)
		cmp := make([]byte, len(bits))
		copy(cmp, bits)
		bitsetReverseGeneric(cmp)
		bitsetReverseAVX2(bits)

		if got, want := len(bits), len(cmp); got != want {
			T.Errorf("%d: unexpected buf length %d, expected %d", sz, got, want)
		}
		if got, want := popcount(bits), popcount(cmp); got != want {
			T.Errorf("%d: unexpected count %d, expected %d", sz, got, want)
		}
		if bytes.Compare(bits, cmp) != 0 {
			T.Errorf("%d: unexpected result %x, expected %x", sz, bits, cmp)
		}
	}
}

func reverseIndex(sz, i int) int {
	return sz - i + int(7-uint(sz-1)&0x7) - 1
}

func setReverseBit(bits []byte, sz, i int) {
	idx := reverseIndex(sz, i)
	bits[idx>>3] |= byte(1 << uint(7-idx&0x7))
}

func clearReverseBit(bits []byte, sz, i int) {
	idx := reverseIndex(sz, i)
	bits[idx>>3] &^= byte(1 << uint(7-idx&0x7))
}

func TestBitSetSetReverse(T *testing.T) {
	for _, sz := range bitSetSizes {
		T.Run(f("%d", sz), func(t *testing.T) {
			bits := NewBitSet(sz).Reverse()
			cmp := fillBitset(nil, sz, 0)

			// set first bit
			bits.Set(0)
			setReverseBit(cmp, sz, 0)
			if got, want := bits.Count(), int64(1); got != want {
				T.Errorf("unexpected count %d, expected %d", got, want)
			}
			if !bits.IsSet(0) {
				T.Errorf("unexpected IsSet=false")
			}
			if bytes.Compare(bits.Bytes(), cmp) != 0 {
				T.Errorf("unexpected result %x, expected %x", bits.Bytes(), cmp)
			}

			// set last bit
			bits.Set(sz - 1)
			setReverseBit(cmp, sz, sz-1)
			if got, want := bits.Count(), int64(2); got != want {
				T.Errorf("unexpected count %d, expected %d", got, want)
			}
			if !bits.IsSet(sz - 1) {
				T.Errorf("unexpected IsSet=false")
			}
			if bytes.Compare(bits.Bytes(), cmp) != 0 {
				T.Errorf("unexpected result %x, expected %x", bits.Bytes(), cmp)
			}

			// set invalid bit
			bits.Set(-1)
			if got, want := bits.Count(), int64(2); got != want {
				T.Errorf("unexpected count %d, expected %d", got, want)
			}
			if bits.IsSet(-1) {
				T.Errorf("unexpected IsSet=true")
			}
			if bytes.Compare(bits.Bytes(), cmp) != 0 {
				T.Errorf("unexpected result %x, expected %x", bits.Bytes(), cmp)
			}

			bits.Set(sz)
			if got, want := bits.Count(), int64(2); got != want {
				T.Errorf("unexpected count %d, expected %d", got, want)
			}
			if bits.IsSet(sz) {
				T.Errorf("unexpected IsSet=true")
			}
			if bytes.Compare(bits.Bytes(), cmp) != 0 {
				T.Errorf("unexpected result %x, expected %x", bits.Bytes(), cmp)
			}
		})
	}
}

func TestBitSetClearReverse(T *testing.T) {
	for _, sz := range bitSetSizes {
		T.Run(f("%d", sz), func(t *testing.T) {
			bits := NewBitSet(sz)
			bits.One()
			bits.Reverse()
			cmp := fillBitset(nil, sz, 0xff)
			bitsetReverse(cmp)

			// clear first bit
			bits.Clear(0)
			clearReverseBit(cmp, sz, 0)
			if got, want := bits.Count(), popcount(cmp); got != want {
				T.Errorf("first: unexpected count %d, expected %d", got, want)
			}
			if bits.IsSet(0) {
				T.Errorf("unexpected IsSet=true")
			}
			if bytes.Compare(bits.Bytes(), cmp) != 0 {
				T.Errorf("first: unexpected result %x, expected %x", bits.Bytes(), cmp)
			}

			// clear last bit
			bits.Clear(sz - 1)
			clearReverseBit(cmp, sz, sz-1)
			if got, want := bits.Count(), popcount(cmp); got != want {
				T.Errorf("last: unexpected count %d, expected %d", got, want)
			}
			if bits.IsSet(sz - 1) {
				T.Errorf("unexpected IsSet=true")
			}
			if bytes.Compare(bits.Bytes(), cmp) != 0 {
				T.Errorf("last: unexpected result %x, expected %x", bits.Bytes(), cmp)
			}

			// clear invalid bit
			bits.Clear(-1)
			if got, want := bits.Count(), popcount(cmp); got != want {
				T.Errorf("invalid-: unexpected count %d, expected %d", got, want)
			}
			if bits.IsSet(sz) {
				T.Errorf("unexpected IsSet=true")
			}
			if bytes.Compare(bits.Bytes(), cmp) != 0 {
				T.Errorf("invalid-: unexpected result %x, expected %x", bits.Bytes(), cmp)
			}

			bits.Clear(sz)
			if got, want := bits.Count(), popcount(cmp); got != want {
				T.Errorf("invalid+: unexpected count %d, expected %d", got, want)
			}
			if bits.IsSet(sz) {
				T.Errorf("unexpected IsSet=true")
			}
			if bytes.Compare(bits.Bytes(), cmp) != 0 {
				T.Errorf("invalid+: unexpected result %x, expected %x", bits.Bytes(), cmp)
			}
		})
	}
}

type bitSetRunTestcase struct {
	name  string
	buf   []byte
	size  int
	runs  [][2]int
	rruns [][2]int // reverse
}

var runTestcases = []bitSetRunTestcase{
	bitSetRunTestcase{
		name: "first_7",
		buf:  []byte{0xff},
		size: 7,
		runs: [][2]int{
			[2]int{0, 7},
		},
		rruns: [][2]int{
			[2]int{6, 7},
		},
	},
	bitSetRunTestcase{
		name: "first_9",
		buf:  []byte{0xff, 0xff},
		size: 9,
		runs: [][2]int{
			[2]int{0, 9},
		},
		rruns: [][2]int{
			[2]int{8, 9},
		},
	},
	bitSetRunTestcase{
		name: "first_15",
		buf:  []byte{0xff, 0xff},
		size: 15,
		runs: [][2]int{
			[2]int{0, 15},
		},
		rruns: [][2]int{
			[2]int{14, 15},
		},
	},
	bitSetRunTestcase{
		name: "first_17",
		buf:  []byte{0xff, 0xff, 0xff},
		size: 17,
		runs: [][2]int{
			[2]int{0, 17},
		},
		rruns: [][2]int{
			[2]int{16, 17},
		},
	},
	bitSetRunTestcase{
		name: "first_7_srl_1",
		buf:  []byte{0x7f},
		size: 7,
		runs: [][2]int{
			[2]int{1, 6},
		},
		rruns: [][2]int{
			[2]int{6, 6},
		},
	},
	bitSetRunTestcase{
		name: "first_15_srl_1",
		buf:  []byte{0x7f, 0xff},
		size: 15,
		runs: [][2]int{
			[2]int{1, 14},
		},
		rruns: [][2]int{
			[2]int{14, 14},
		},
	},
	bitSetRunTestcase{
		name: "first_ff_srl_4",
		buf:  []byte{0x0f, 0xf0},
		size: 16,
		runs: [][2]int{
			[2]int{4, 8},
		},
		rruns: [][2]int{
			[2]int{11, 8},
		},
	},
	bitSetRunTestcase{
		name: "first_33_srl_3",
		buf:  []byte{0x1f, 0xff, 0xff, 0xff, 0x80},
		size: 33,
		runs: [][2]int{
			[2]int{3, 30},
		},
		rruns: [][2]int{
			[2]int{32, 30},
		},
	},
	bitSetRunTestcase{
		name: "second_15",
		buf:  []byte{0x0, 0xff},
		size: 15,
		runs: [][2]int{
			[2]int{8, 7},
		},
		rruns: [][2]int{
			[2]int{14, 7},
		},
	},
	bitSetRunTestcase{
		name: "second_33_srl_3",
		buf:  []byte{0x0, 0x1f, 0xff, 0xff, 0x80},
		size: 33,
		runs: [][2]int{
			[2]int{11, 22},
		},
		rruns: [][2]int{
			[2]int{32, 22},
		},
	},
	bitSetRunTestcase{
		name: "two_fe_33",
		buf:  []byte{0xfe, 0x00, 0xfe, 0x00, 0x00},
		size: 33,
		runs: [][2]int{
			[2]int{0, 7},
			[2]int{16, 7},
		},
		rruns: [][2]int{
			[2]int{22, 7},
			[2]int{6, 7},
		},
	},
	bitSetRunTestcase{
		name: "four_0e_31",
		buf:  []byte{0x0e, 0x0e, 0x0e, 0x0e},
		size: 31,
		runs: [][2]int{
			[2]int{4, 3},
			[2]int{12, 3},
			[2]int{20, 3},
			[2]int{28, 3},
		},
		rruns: [][2]int{
			[2]int{30, 3},
			[2]int{22, 3},
			[2]int{14, 3},
			[2]int{6, 3},
		},
	},
	bitSetRunTestcase{
		name: "every_aa_15",
		buf:  []byte{0xaa, 0xaa},
		size: 15,
		runs: [][2]int{
			[2]int{0, 1},
			[2]int{2, 1},
			[2]int{4, 1},
			[2]int{6, 1},
			[2]int{8, 1},
			[2]int{10, 1},
			[2]int{12, 1},
			[2]int{14, 1},
		},
		rruns: [][2]int{
			[2]int{14, 1},
			[2]int{12, 1},
			[2]int{10, 1},
			[2]int{8, 1},
			[2]int{6, 1},
			[2]int{4, 1},
			[2]int{2, 1},
			[2]int{0, 1},
		},
	},
	bitSetRunTestcase{
		name: "every_cc_15",
		buf:  []byte{0xcc, 0xcc},
		size: 15,
		runs: [][2]int{
			[2]int{0, 2},
			[2]int{4, 2},
			[2]int{8, 2},
			[2]int{12, 2},
		},
		rruns: [][2]int{
			[2]int{13, 2},
			[2]int{9, 2},
			[2]int{5, 2},
			[2]int{1, 2},
		},
	},
	bitSetRunTestcase{
		name: "every_55_15",
		buf:  []byte{0x55, 0x55},
		size: 15,
		runs: [][2]int{
			[2]int{1, 1},
			[2]int{3, 1},
			[2]int{5, 1},
			[2]int{7, 1},
			[2]int{9, 1},
			[2]int{11, 1},
			[2]int{13, 1},
		},
		rruns: [][2]int{
			[2]int{13, 1},
			[2]int{11, 1},
			[2]int{9, 1},
			[2]int{7, 1},
			[2]int{5, 1},
			[2]int{3, 1},
			[2]int{1, 1},
		},
	},
	bitSetRunTestcase{
		name: "every_88_17",
		buf:  []byte{0x88, 0x88, 0x88},
		size: 17,
		runs: [][2]int{
			[2]int{0, 1},
			[2]int{4, 1},
			[2]int{8, 1},
			[2]int{12, 1},
			[2]int{16, 1},
		},
		rruns: [][2]int{
			[2]int{16, 1},
			[2]int{12, 1},
			[2]int{8, 1},
			[2]int{4, 1},
			[2]int{0, 1},
		},
	},
	bitSetRunTestcase{
		name: "last_0e_32",
		buf:  []byte{0x0, 0x0, 0x0, 0x0e},
		size: 32,
		runs: [][2]int{
			[2]int{28, 3},
		},
		rruns: [][2]int{
			[2]int{30, 3},
		},
	},
	bitSetRunTestcase{
		name: "last_16",
		buf:  []byte{0, 1},
		size: 16,
		runs: [][2]int{
			[2]int{15, 1},
		},
		rruns: [][2]int{
			[2]int{15, 1},
		},
	},
	bitSetRunTestcase{
		name: "last_16k",
		buf:  append(fillBitset(nil, 16*1024-8, 0), byte(1)),
		size: 16 * 1024,
		runs: [][2]int{
			[2]int{16*1024 - 1, 1},
		},
		rruns: [][2]int{
			[2]int{16*1024 - 1, 1},
		},
	},
	bitSetRunTestcase{
		name: "empty",
		buf:  []byte{},
		size: 0,
		runs: [][2]int{
			[2]int{-1, 0},
		},
		rruns: [][2]int{
			[2]int{-1, 0},
		},
	},
	bitSetRunTestcase{
		name: "nil",
		buf:  nil,
		size: 0,
		runs: [][2]int{
			[2]int{-1, 0},
		},
		rruns: [][2]int{
			[2]int{-1, 0},
		},
	},
	bitSetRunTestcase{
		name: "zeros_8",
		buf:  fillBitset(nil, 8, 0),
		size: 8,
		runs: [][2]int{
			[2]int{-1, 0},
		},
		rruns: [][2]int{
			[2]int{-1, 0},
		},
	},
	bitSetRunTestcase{
		name: "zeros_32",
		buf:  fillBitset(nil, 32, 0),
		size: 32,
		runs: [][2]int{
			[2]int{-1, 0},
		},
		rruns: [][2]int{
			[2]int{-1, 0},
		},
	},
	bitSetRunTestcase{
		name: "ones_32",
		buf:  fillBitset(nil, 32, 0xff),
		size: 32,
		runs: [][2]int{
			[2]int{0, 32},
		},
		rruns: [][2]int{
			[2]int{31, 32},
		},
	},
	bitSetRunTestcase{
		name: "ones_64",
		buf:  fillBitset(nil, 64, 0xff),
		size: 64,
		runs: [][2]int{
			[2]int{0, 64},
		},
		rruns: [][2]int{
			[2]int{63, 64},
		},
	},
	bitSetRunTestcase{
		name: "ones_32_zeros_32",
		buf:  []byte{0xff, 0xff, 0xff, 0xff, 0, 0, 0, 0, 0xff, 0xff, 0xff, 0xff},
		size: 96,
		runs: [][2]int{
			[2]int{0, 32},
			[2]int{64, 32},
		},
		rruns: [][2]int{
			[2]int{95, 32},
			[2]int{31, 32},
		},
	},
	bitSetRunTestcase{
		name: "ones_64_zeros_64",
		buf: []byte{
			0xff, 0xff, 0xff, 0xff, 0xff, 0xff, 0xff, 0xff,
			0, 0, 0, 0, 0, 0, 0, 0,
			0xff, 0xff, 0xff, 0xff, 0xff, 0xff, 0xff, 0xff},
		size: 192,
		runs: [][2]int{
			[2]int{0, 64},
			[2]int{128, 64},
		},
		rruns: [][2]int{
			[2]int{191, 64},
			[2]int{63, 64},
		},
	},
	bitSetRunTestcase{
		name: "64k_and_b3",
		buf:  append(bytes.Repeat([]byte{0x0}, 8*1024-1), byte(0xb3)),
		size: 64 * 1024,
		runs: [][2]int{
			[2]int{64*1024 - 8, 1},
			[2]int{64*1024 - 6, 2},
			[2]int{64*1024 - 2, 2},
		},
		rruns: [][2]int{
			[2]int{64*1024 - 1, 2},
			[2]int{64*1024 - 5, 2},
			[2]int{64*1024 - 8, 1},
		},
	},
	bitSetRunTestcase{
		name: "64k_and_b1",
		buf:  append(bytes.Repeat([]byte{0x0}, 8*1024-1), byte(0xb1)),
		size: 64 * 1024,
		runs: [][2]int{
			[2]int{64*1024 - 8, 1},
			[2]int{64*1024 - 6, 2},
			[2]int{64*1024 - 1, 1},
		},
		rruns: [][2]int{
			[2]int{64*1024 - 1, 1},
			[2]int{64*1024 - 5, 2},
			[2]int{64*1024 - 8, 1},
		},
	},
}

func TestBitSetRunGeneric(T *testing.T) {
	for _, c := range runTestcases {
		bits := NewBitSetFromBytes(c.buf, c.size)
		var idx, length int
		for i, r := range c.runs {
			T.Run(f("%s_%d", c.name, i), func(t *testing.T) {
				idx, length = bitsetRunGeneric(bits.Bytes(), idx+length, bits.Len())
				if got, want := idx, r[0]; got != want {
					T.Errorf("unexpected index %d, expected %d", got, want)
				}
				if got, want := length, r[1]; got != want {
					T.Errorf("unexpected length %d, expected %d", got, want)
				}
			})
		}
	}
}

func TestBitSetRunReverse(T *testing.T) {
	for _, c := range runTestcases {
		if c.rruns == nil {
			continue
		}
		bits := NewBitSetFromBytes(c.buf, c.size)
		bits.Reverse()
		var length int
		idx := bits.Len() - 1
		for i, r := range c.rruns {
			T.Run(f("%s_%d", c.name, i), func(t *testing.T) {
				idx, length = bits.Run(idx - length)
				if got, want := idx, r[0]; got != want {
					// fmt.Printf("%d - %s: Reverse Bitfield %08b\n", x, c.name, bits.Bytes())
					// fmt.Printf("%d - %s: Runs %#v\n", x, c.name, c.rruns)
					T.Errorf("unexpected index %d, expected %d", got, want)
				}
				if got, want := length, r[1]; got != want {
					// fmt.Printf("%d - %s: Reverse Bitfield %08b\n", x, c.name, bits.Bytes())
					// fmt.Printf("%d - %s: Runs %#v\n", x, c.name, c.rruns)
					T.Errorf("unexpected length %d, expected %d", got, want)
				}
			})
		}
	}
}

func TestBitSetRunAVX2(T *testing.T) {
	if !useAVX2 {
		T.SkipNow()
	}
	for _, c := range runTestcases {
		bits := NewBitSetFromBytes(c.buf, c.size)
		var idx, length int
		for i, r := range c.runs {
			T.Run(f("%s_%d", c.name, i), func(t *testing.T) {
				idx, length = bitsetRunAVX2Wrapper(bits.Bytes(), idx+length, bits.Len())
				if got, want := idx, r[0]; got != want {
					T.Errorf("unexpected index %d, expected %d", got, want)
				}
				if got, want := length, r[1]; got != want {
					T.Errorf("unexpected length %d, expected %d", got, want)
				}
			})
		}
	}
}

// bits generates sequence of n numbers with max bits,
// ensuring max bit is set for 50% of the values.
func randBits(n int) []byte {
	c := (n + 7) / 8
	out := make([]byte, c+3)
	for i := 0; i < (c+3)/4; i++ {
		binary.BigEndian.PutUint32(out[4*i:4*i+4], uint32(rand.Int31()))
	}
	return out[:c]
}

func randBitsets(n, sz int) []*BitSet {
	res := make([]*BitSet, n)
	for i := range res {
		res[i] = NewBitSetFromBytes(randBits(sz), sz)
	}
	return res
}

func TestBitSetSlice(T *testing.T) {
	rand.Seed(0)
	for _, sz := range bitSetSizes {
		for i, b := range randBitsets(100, sz) {
			T.Run(f("%d_%d", sz, i), func(t *testing.T) {
				slice := b.Slice()
				if got, want := len(slice), sz; got != want {
					T.Errorf("unexpected length %d, expected %d", got, want)
					// T.FailNow()
				}
				for k, v := range slice {
					if got, want := v, b.IsSet(k); got != want {
						T.Errorf("unexpected bit %d: got %t, expected %t", k, got, want)
						T.FailNow()
					}
				}
			})
		}
	}
}

func TestBitSetSubSlice(T *testing.T) {
	rand.Seed(0)
	for _, sz := range bitSetSizes {
		for i, b := range randBitsets(100, sz) {
			T.Run(f("%d_%d", sz, i), func(t *testing.T) {
				start := int(rand.Int31n(int32(b.Len())))
				n := int(rand.Int31n(int32(b.Len() - start)))
				slice := b.SubSlice(start, n)
				if got, want := len(slice), n; got != want {
					T.Errorf("unexpected length %d, expected %d", got, want)
					T.FailNow()
				}
				for k, v := range slice {
					if got, want := v, b.IsSet(start+k); got != want {
						T.Errorf("unexpected bit %d: got %t, expected %t", k, got, want)
						T.FailNow()
					}
				}
			})
		}
	}
}

func TestBitSetFromSlice(T *testing.T) {
	rand.Seed(0)
	for _, sz := range bitSetSizes {
		for i, b := range randBitsets(100, sz) {
			T.Run(f("%d_%d", sz, i), func(t *testing.T) {
				slice := b.Slice()
				bits := NewBitSetFromSlice(slice)
				if got, want := len(bits.Bytes()), len(b.Bytes()); got != want {
					T.Errorf("unexpected buf length %d, expected %d", got, want)
					T.FailNow()
				}
				if got, want := bits.Len(), b.Len(); got != want {
					T.Errorf("unexpected size %d, expected %d", got, want)
					T.FailNow()
				}
				if got, want := bits.Count(), b.Count(); got != want {
					T.Errorf("unexpected count %d, expected %d", got, want)
					T.FailNow()
				}
				if bytes.Compare(bits.Bytes(), b.Bytes()) != 0 {
					T.Fatalf("unexpected result %x, expected %x", bits.Bytes(), b.Bytes())
					T.FailNow()
				}
			})
		}
	}
}

// TODO: edge cases
// - dstPos < 0
// - srcPos + srcLen > size
func TestBitSetInsert(T *testing.T) {
	var fast, fasthead, slow int
	rand.Seed(0)
	for _, sz := range bitSetSizes {
		for i, src := range randBitsets(100, sz) {
			dst := NewBitSet(1024)
			for _, pat := range bitSetPatterns {
				T.Run(f("%d_%d_%x", sz, i, pat), func(t *testing.T) {
					dst.Fill(pat)
					srcPos := int(rand.Int31n(int32(src.Len())))
					srcLen := int(rand.Int31n(int32(src.Len() - srcPos)))
					dstPos := int(rand.Int31n(int32(dst.Len())))

					if dstPos&0x7+srcLen&0x7 == 0 {
						fasthead++
					}

					if srcPos&0x7+dstPos&0x7+srcLen&0x7 == 0 {
						fast++
					} else {
						slow++
					}

					lbefore := dst.Len()
					cbefore := dst.Count()
					dst.Insert(src, srcPos, srcLen, dstPos)

					dstSlice := dst.SubSlice(dstPos, srcLen)
					srcSlice := src.SubSlice(srcPos, srcLen)
					var srcSet int64
					for i := range srcSlice {
						if srcSlice[i] {
							srcSet++
						}
					}

					T.Logf("SRC=%x DST=%x srcPos=%d dstPos=%d n=%d srcBits=%d\n",
						src.Bytes(), dst.Bytes(), srcPos, dstPos, srcLen, srcSet)
					if got, want := lbefore+srcLen, dst.Len(); got != want {
						T.Errorf("unexpected dst bitset len %d, expected %d", got, want)
						T.FailNow()
					}
					if got, want := dst.Count(), cbefore+srcSet; got != want {
						T.Errorf("unexpected count %d, expected %d", got, want)
						T.FailNow()
					}
					if got, want := dst.Count(), popcount(dst.Bytes()); got != want {
						T.Errorf("unexpected real count %d, expected %d", got, want)
						T.FailNow()
					}
					if got, want := len(dstSlice), len(srcSlice); got != want {
						T.Errorf("unexpected []bool size %d, expected %d", got, want)
						T.FailNow()
					}
					for j := range dstSlice {
						if got, want := dstSlice[j], srcSlice[j]; got != want {
							T.Errorf("unexpected bit %d: %t, expected %t", j, got, want)
							T.FailNow()
						}
					}
				})
			}
		}
	}
	if fast == 0 || fasthead == 0 {
		T.Errorf("%d slow, %d fast, %d fast head/tail path hits – try increasing random sample size\n", slow, fast, fasthead)
	}
}

// TODO: edge cases
func TestBitSetReplace(T *testing.T) {
	var fast, slow int
	rand.Seed(0)
	for _, sz := range bitSetSizes {
		for i, src := range randBitsets(100, sz) {
			dst := NewBitSet(1024)
			for _, pat := range bitSetPatterns {
				T.Run(f("%d_%d_%x", sz, i, pat), func(t *testing.T) {
					dst.Fill(pat)
					srcPos := int(rand.Int31n(int32(src.Len())))
					srcLen := int(rand.Int31n(int32(src.Len() - srcPos)))
					dstPos := int(rand.Int31n(int32(dst.Len() - srcLen)))

					if srcPos&0x7+dstPos&0x7+srcLen&0x7 == 0 {
						fast++
					} else {
						slow++
					}

					lbefore := dst.Len()
					dst.Replace(src, srcPos, srcLen, dstPos)

					dstSlice := dst.SubSlice(dstPos, srcLen)
					srcSlice := src.SubSlice(srcPos, srcLen)
					T.Logf("SRC=%x DST=%x srcPos=%d dstPos=%d n=%d\n",
						src.Bytes(), dst.Bytes(), srcPos, dstPos, srcLen)
					if got, want := dst.Len(), lbefore; got != want {
						T.Errorf("unexpected bitset len %d, expected %d", got, want)
						T.FailNow()
					}
					if got, want := len(dstSlice), len(srcSlice); got != want {
						T.Errorf("unexpected []bool size %d, expected %d", got, want)
						T.FailNow()
					}
					for j := range dstSlice {
						if got, want := dstSlice[j], srcSlice[j]; got != want {
							T.Errorf("unexpected bit %d: %t, expected %t", j, got, want)
							T.FailNow()
						}
					}
				})
			}
		}
	}
	if fast == 0 {
		T.Errorf("%d slow, %d fast path hits – try increasing random sample size\n", slow, fast)
	}
}

func TestBitSetAppend(T *testing.T) {
	var fast, slow int
	rand.Seed(0)
	for _, sz := range bitSetSizes {
		for i, src := range randBitsets(100, sz) {
			dst := NewBitSet(1024)
			for _, pat := range bitSetPatterns {
				T.Run(f("%d_%d_%x", sz, i, pat), func(t *testing.T) {
					dst.Fill(pat)
					srcPos := int(rand.Int31n(int32(src.Len())))
					srcLen := int(rand.Int31n(int32(src.Len() - srcPos)))

					if dst.size&0x7+srcPos&0x7+srcLen&0x7 == 0 {
						fast++
					} else {
						slow++
					}

					lbefore := dst.Len()
					cbefore := dst.Count()
					dst.Append(src, srcPos, srcLen)

					dstSlice := dst.SubSlice(lbefore, srcLen)
					srcSlice := src.SubSlice(srcPos, srcLen)
					var srcSet int64
					for i := range srcSlice {
						if srcSlice[i] {
							srcSet++
						}
					}

					T.Logf("SRC=%x DST=%x srcPos=%d dstPos=%d n=%d\n",
						src.Bytes(), dst.Bytes(), srcPos, lbefore, srcLen)
					if got, want := lbefore+srcLen, dst.Len(); got != want {
						T.Errorf("unexpected dst bitset len %d, expected %d", got, want)
						T.FailNow()
					}
					if got, want := dst.Count(), cbefore+srcSet; got != want {
						T.Errorf("unexpected count %d, expected %d", got, want)
						T.FailNow()
					}
					if got, want := dst.Count(), popcount(dst.Bytes()); got != want {
						T.Errorf("unexpected real count %d, expected %d", got, want)
						T.FailNow()
					}
					if got, want := len(dstSlice), len(srcSlice); got != want {
						T.Errorf("unexpected []bool size %d, expected %d", got, want)
						T.FailNow()
					}
					for j := range dstSlice {
						if got, want := dstSlice[j], srcSlice[j]; got != want {
							T.Errorf("unexpected bit %d: %t, expected %t", j, got, want)
							T.FailNow()
						}
					}
				})
			}
		}
	}
	if fast == 0 {
		T.Errorf("%d slow, %d fast path hits – try increasing random sample size\n", slow, fast)
	}
}

func TestBitSetDelete(T *testing.T) {
	var fast, slow int
	rand.Seed(0)
	for _, sz := range bitSetSizes {
		for i, src := range randBitsets(100, sz) {
			dst := NewBitSet(1024)
			for _, pat := range bitSetPatterns {
				T.Run(f("%d_%d_%x", sz, i, pat), func(t *testing.T) {
					// strategy:
					// - create a defined bitset with poison data
					// - insert random data (requires the insert test to succeed)
					// - delete the inserted data
					// - check original poison is unchanged
					dst.Fill(pat)
					srcPos := int(rand.Int31n(int32(src.Len())))
					srcLen := int(rand.Int31n(int32(src.Len() - srcPos)))
					dstPos := int(rand.Int31n(int32(dst.Len())))

					if dstPos&0x7+srcLen&0x7 == 0 {
						fast++
					} else {
						slow++
					}

					before := dst.Clone()
					dst.Insert(src, srcPos, srcLen, dstPos)
					dst.Delete(dstPos, srcLen)

					T.Logf("BEFORE(%d/%d)=%x AFTER(%d/%d)=%x delPos=%d n=%d fast=%t\n",
						before.Count(), before.Len(), before.Bytes(),
						dst.Count(), dst.Len(), dst.Bytes(),
						dstPos, srcLen,
						dstPos&0x7+srcLen&0x7 == 0,
					)
					if got, want := dst.Len(), before.Len(); got != want {
						T.Errorf("unexpected dst bitset len %d, expected %d", got, want)
						T.FailNow()
					}
					if got, want := dst.Count(), before.Count(); got != want {
						T.Errorf("unexpected count %d, expected %d", got, want)
						T.FailNow()
					}
					if got, want := dst.Count(), popcount(dst.Bytes()); got != want {
						T.Errorf("unexpected real count %d, expected %d", got, want)
						T.FailNow()
					}
					if got, want := len(dst.Bytes()), len(before.Bytes()); got != want {
						T.Fatalf("unexpected bitset buf len %d, expected %d", got, want)
						T.FailNow()
					}
					if bytes.Compare(dst.Bytes(), before.Bytes()) != 0 {
						T.Fatalf("unexpected memory contents %x, expected %x", dst.Bytes(), before.Bytes())
						T.FailNow()
					}
					checkCleanTail(T, dst.Bytes())
				})
			}
		}
	}
	if fast == 0 {
		T.Errorf("%d slow, %d fast path hits – try increasing random sample size\n", slow, fast)
	}
}

func TestBitSetSwap(T *testing.T) {
	rand.Seed(0)
	for _, sz := range bitSetSizes {
		for i, src := range randBitsets(100, sz) {
			T.Run(f("%d_%d", sz, i), func(t *testing.T) {
				i := int(rand.Int31n(int32(src.Len())))
				j := int(rand.Int31n(int32(src.Len())))

				ibefore := src.IsSet(i)
				jbefore := src.IsSet(j)
				cbefore := src.Count()
				lbefore := src.Len()
				src.Swap(i, j)

				T.Logf("SWAP(%d/%d)=%t/%t AFTER(%d/%d)=%t/%t cnt=%d len=%d\n",
					i, j, ibefore, jbefore,
					i, j, src.IsSet(i), src.IsSet(j),
					cbefore, lbefore,
				)
				if got, want := src.Len(), lbefore; got != want {
					T.Errorf("unexpected bitset len %d, expected %d", got, want)
					T.FailNow()
				}
				if got, want := src.Count(), cbefore; got != want {
					T.Errorf("unexpected count %d, expected %d", got, want)
					T.FailNow()
				}
				if got, want := src.Count(), popcount(src.Bytes()); got != want {
					T.Errorf("unexpected real count %d, expected %d", got, want)
					T.FailNow()
				}
				if got, want := src.IsSet(j), ibefore; got != want {
					T.Fatalf("unexpected bit i=%d: got %t, expected %t", i, got, want)
					T.FailNow()
				}
				if got, want := src.IsSet(i), jbefore; got != want {
					T.Fatalf("unexpected bit j=%d: got %t, expected %t", j, got, want)
					T.FailNow()
				}
				checkCleanTail(T, src.Bytes())
			})
		}
	}
}

// Bitset low-level benchmarks
//
func BenchmarkBitSetIndexHighDensity(B *testing.B) {
	for _, n := range bitSetBenchmarkSizes {
		B.Run(n.name, func(B *testing.B) {
			bits := fillBitset(nil, n.l, 0)
			l := uint64(bitFieldLen(n.l))
			var rnd = rand.NewSource(0).(rand.Source64)
			for i := 0; i < n.l/3; i++ {
				bits[rnd.Uint64()%l] |= 1 << byte(rnd.Uint64()%8)
			}
			bs := NewBitSetFromBytes(bits, n.l)
			slice := make([]int, int(bs.Count()))
			B.ResetTimer()
			B.SetBytes(int64(bitFieldLen(n.l)))
			for i := 0; i < B.N; i++ {
				_ = bs.Indexes(slice)
			}
		})
	}
}

func BenchmarkBitSetIndexLowDensity(B *testing.B) {
	for _, n := range bitSetBenchmarkSizes {
		B.Run(n.name, func(B *testing.B) {
			bits := fillBitset(nil, n.l, 0)
			l := uint64(bitFieldLen(n.l))
			var rnd = rand.NewSource(0).(rand.Source64)
			for i := 0; i < n.l/1280; i++ {
				bits[rnd.Uint64()%l] = 1
			}
			bs := NewBitSetFromBytes(bits, n.l)
			slice := make([]int, int(bs.Count()))
			B.ResetTimer()
			B.SetBytes(int64(bitFieldLen(n.l)))
			for i := 0; i < B.N; i++ {
				_ = bs.Indexes(slice)
			}
		})
	}
}

func BenchmarkBitSetRunGeneric(B *testing.B) {
	for _, n := range bitSetBenchmarkSizes {
		B.Run(n.name, func(B *testing.B) {
			bits := fillBitset(nil, n.l, 0)
			bits[len(bits)-1] |= 1
			B.ResetTimer()
			B.SetBytes(int64(bitFieldLen(n.l)))
			for i := 0; i < B.N; i++ {
				bitsetRunGeneric(bits, 0, n.l)
			}
		})
	}
}

func BenchmarkBitSetRunAVX2(B *testing.B) {
	if !useAVX2 {
		B.SkipNow()
	}
	for _, n := range bitSetBenchmarkSizes {
		B.Run(n.name, func(B *testing.B) {
			bits := fillBitset(nil, n.l, 0)
			bits[len(bits)-1] |= 1
			B.ResetTimer()
			B.SetBytes(int64(bitFieldLen(n.l)))
			for i := 0; i < B.N; i++ {
				bitsetRunAVX2Wrapper(bits, 0, n.l)
			}
		})
	}
}

func BenchmarkBitSetRunGenericMean(B *testing.B) {
	for _, n := range bitSetBenchmarkSizes {
		B.Run(n.name, func(B *testing.B) {
			bits := fillBitset(nil, n.l, 0)
			bits[len(bits)/2] |= 1
			B.ResetTimer()
			B.SetBytes(int64(bitFieldLen(n.l)))
			for i := 0; i < B.N; i++ {
				bitsetRunGeneric(bits, 0, n.l)
			}
		})
	}
}

func BenchmarkBitSetRunAVX2Mean(B *testing.B) {
	if !useAVX2 {
		B.SkipNow()
	}
	for _, n := range bitSetBenchmarkSizes {
		B.Run(n.name, func(B *testing.B) {
			bits := fillBitset(nil, n.l, 0)
			bits[len(bits)/2] |= 1
			B.ResetTimer()
			B.SetBytes(int64(bitFieldLen(n.l)))
			for i := 0; i < B.N; i++ {
				bitsetRunAVX2Wrapper(bits, 0, n.l)
			}
		})
	}
}

// 0.0008%
// BenchmarkBitSetRunGenericLowDensity/32-8    	100000000	        11.1 ns/op	 360.04 MB/s
// BenchmarkBitSetRunGenericLowDensity/128-8   	89182185	        14.0 ns/op	1138.98 MB/s
// BenchmarkBitSetRunGenericLowDensity/1K-8    	39659865	        31.8 ns/op	4021.96 MB/s
// BenchmarkBitSetRunGenericLowDensity/16K-8   	 2192918	       549 ns/op	3731.56 MB/s
// BenchmarkBitSetRunGenericLowDensity/128K-8  	  267871	      4397 ns/op	3726.08 MB/s
// BenchmarkBitSetRunGenericLowDensity/1M-8    	   26887	     44459 ns/op	2948.15 MB/s
// BenchmarkBitSetRunGenericLowDensity/16M-8   	    1504	    760248 ns/op	2758.51 MB/s
// BenchmarkBitSetRunGenericLowDensity/128M-8  	     189	   5986233 ns/op	2802.63 MB/s
// BenchmarkBitSetRunGenericLowDensity/512M-8  	      39	  28992549 ns/op	2314.69 MB/s
func BenchmarkBitSetRunGenericLowDensity(B *testing.B) {
	for _, n := range bitSetBenchmarkSizes {
		B.Run(n.name, func(B *testing.B) {
			bits := fillBitset(nil, n.l, 0)
			l := uint64(bitFieldLen(n.l))
			var rnd = rand.NewSource(0).(rand.Source64)
			for i := 0; i < n.l/1280; i++ {
				bits[rnd.Uint64()%l] = 1
			}
			B.ResetTimer()
			B.SetBytes(int64(l))
			for i := 0; i < B.N; i++ {
				var idx, length int
				for idx > -1 {
					idx, length = bitsetRunGeneric(bits, idx+length, n.l)
				}
			}
		})
	}
}

// 5%
// BenchmarkBitSetRunGenericMedDensity/32-8   	60871117	        20.8 ns/op	 192.39 MB/s
// BenchmarkBitSetRunGenericMedDensity/128-8  	16443476	        72.4 ns/op	 221.08 MB/s
// BenchmarkBitSetRunGenericMedDensity/1K-8   	 1775103	       649 ns/op	 197.22 MB/s
// BenchmarkBitSetRunGenericMedDensity/16K-8  	  115305	     10708 ns/op	 191.25 MB/s
// BenchmarkBitSetRunGenericMedDensity/128K-8 	    9120	    133947 ns/op	 122.32 MB/s
// BenchmarkBitSetRunGenericMedDensity/1M-8   	    1041	   1106326 ns/op	 118.48 MB/s
// BenchmarkBitSetRunGenericMedDensity/16M-8  	      63	  19047267 ns/op	 110.10 MB/s
// BenchmarkBitSetRunGenericMedDensity/128M-8 	       8	 139005274 ns/op	 120.69 MB/s
// BenchmarkBitSetRunGenericMedDensity/512M-8 	       2	 546642168 ns/op	 122.77 MB/s
func BenchmarkBitSetRunGenericMedDensity(B *testing.B) {
	for _, n := range bitSetBenchmarkSizes {
		B.Run(n.name, func(B *testing.B) {
			bits := fillBitset(nil, n.l, 0)
			l := uint64(bitFieldLen(n.l))
			var rnd = rand.NewSource(0).(rand.Source64)
			for i := 0; i < n.l/20; i++ {
				bits[rnd.Uint64()%l] |= 1 << byte(rnd.Uint64()%8)
			}
			B.ResetTimer()
			B.SetBytes(int64(l))
			for i := 0; i < B.N; i++ {
				var idx, length int
				for idx > -1 {
					idx, length = bitsetRunGeneric(bits, idx+length, n.l)
				}
			}
		})
	}
}

// 33%
// BenchmarkBitSetRunGenericHighDensity/32-8   	13744953	        89.0 ns/op	  44.93 MB/s
// BenchmarkBitSetRunGenericHighDensity/128-8  	 3384679	       362 ns/op	  44.20 MB/s
// BenchmarkBitSetRunGenericHighDensity/1K-8   	  508273	      2371 ns/op	  53.98 MB/s
// BenchmarkBitSetRunGenericHighDensity/16K-8  	   24044	     50633 ns/op	  40.45 MB/s
// BenchmarkBitSetRunGenericHighDensity/128K-8 	    2713	    426425 ns/op	  38.42 MB/s
// BenchmarkBitSetRunGenericHighDensity/1M-8   	     346	   3409036 ns/op	  38.45 MB/s
// BenchmarkBitSetRunGenericHighDensity/16M-8  	      21	  56076283 ns/op	  37.40 MB/s
// BenchmarkBitSetRunGenericHighDensity/128M-8 	       3	 452572946 ns/op	  37.07 MB/s
// BenchmarkBitSetRunGenericHighDensity/512M-8 	       1	1787180770 ns/op	  37.55 MB/s
func BenchmarkBitSetRunGenericHighDensity(B *testing.B) {
	for _, n := range bitSetBenchmarkSizes {
		B.Run(n.name, func(B *testing.B) {
			bits := fillBitset(nil, n.l, 0)
			l := uint64(bitFieldLen(n.l))
			var rnd = rand.NewSource(0).(rand.Source64)
			for i := 0; i < n.l/3; i++ {
				bits[rnd.Uint64()%l] |= 1 << byte(rnd.Uint64()%8)
			}
			B.ResetTimer()
			B.SetBytes(int64(l))
			for i := 0; i < B.N; i++ {
				var idx, length int
				for idx > -1 {
					idx, length = bitsetRunGeneric(bits, idx+length, n.l)
				}
			}
		})
	}
}

// 0.0008%
// BenchmarkBitSetRunAVX2LowDensity/32-8   	100000000	        10.9 ns/op	 365.95 MB/s
// BenchmarkBitSetRunAVX2LowDensity/128-8  	63099681	        18.2 ns/op	 880.15 MB/s
// BenchmarkBitSetRunAVX2LowDensity/1K-8   	53690181	        22.4 ns/op	5703.72 MB/s
// BenchmarkBitSetRunAVX2LowDensity/16K-8  	 2441510	       442 ns/op	4629.37 MB/s
// BenchmarkBitSetRunAVX2LowDensity/128K-8 	  325444	      3573 ns/op	4586.05 MB/s
// BenchmarkBitSetRunAVX2LowDensity/1M-8   	   37729	     32338 ns/op	4053.14 MB/s
// BenchmarkBitSetRunAVX2LowDensity/16M-8  	    1993	    596405 ns/op	3516.32 MB/s
// BenchmarkBitSetRunAVX2LowDensity/128M-8 	     244	   4634930 ns/op	3619.73 MB/s
// BenchmarkBitSetRunAVX2LowDensity/512M-8 	      62	  18705419 ns/op	3587.67 MB/s
func BenchmarkBitSetRunAVX2LowDensity(B *testing.B) {
	if !useAVX2 {
		B.SkipNow()
	}
	for _, n := range bitSetBenchmarkSizes {
		B.Run(n.name, func(B *testing.B) {
			bits := fillBitset(nil, n.l, 0)
			l := uint64(bitFieldLen(n.l))
			var rnd = rand.NewSource(0).(rand.Source64)
			for i := 0; i < n.l/1280; i++ {
				bits[rnd.Uint64()%l] = 1
			}
			B.ResetTimer()
			B.SetBytes(int64(l))
			for i := 0; i < B.N; i++ {
				var idx, length int
				for idx > -1 {
					idx, length = bitsetRunAVX2Wrapper(bits, idx+length, n.l)
				}
			}
		})
	}
}

// 5%
// BenchmarkBitSetRunAVX2MedDensity/32-8  	51144909	        24.5 ns/op	 163.43 MB/s
// BenchmarkBitSetRunAVX2MedDensity/128-8 	13814709	        92.3 ns/op	 173.28 MB/s
// BenchmarkBitSetRunAVX2MedDensity/1K-8  	 1362798	       881 ns/op	 145.26 MB/s
// BenchmarkBitSetRunAVX2MedDensity/16K-8 	   71910	     16210 ns/op	 126.34 MB/s
// BenchmarkBitSetRunAVX2MedDensity/128K-8	    7946	    157822 ns/op	 103.81 MB/s
// BenchmarkBitSetRunAVX2MedDensity/1M-8  	    1003	   1214049 ns/op	 107.96 MB/s
// BenchmarkBitSetRunAVX2MedDensity/16M-8 	      55	  22018695 ns/op	  95.24 MB/s
// BenchmarkBitSetRunAVX2MedDensity/128M-8	       7	 152491717 ns/op	 110.02 MB/s
// BenchmarkBitSetRunAVX2MedDensity/512M-8	       2	 617679541 ns/op	 108.65 MB/s
func BenchmarkBitSetRunAVX2MedDensity(B *testing.B) {
	if !useAVX2 {
		B.SkipNow()
	}
	for _, n := range bitSetBenchmarkSizes {
		B.Run(n.name, func(B *testing.B) {
			bits := fillBitset(nil, n.l, 0)
			l := uint64(bitFieldLen(n.l))
			var rnd = rand.NewSource(0).(rand.Source64)
			for i := 0; i < n.l/20; i++ {
				bits[rnd.Uint64()%l] |= 1 << byte(rnd.Uint64()%8)
			}
			B.ResetTimer()
			B.SetBytes(int64(l))
			for i := 0; i < B.N; i++ {
				var idx, length int
				for idx > -1 {
					idx, length = bitsetRunAVX2Wrapper(bits, idx+length, n.l)
				}
			}
		})
	}
}

// 33%
// BenchmarkBitSetRunAVX2HighDensity/32-8  	13101159	        88.5 ns/op	  45.22 MB/s
// BenchmarkBitSetRunAVX2HighDensity/128-8 	 3330346	       371 ns/op	  43.15 MB/s
// BenchmarkBitSetRunAVX2HighDensity/1K-8  	  405645	      2894 ns/op	  44.23 MB/s
// BenchmarkBitSetRunAVX2HighDensity/16K-8 	   16256	     67881 ns/op	  30.17 MB/s
// BenchmarkBitSetRunAVX2HighDensity/128K-8	    2247	    528475 ns/op	  31.00 MB/s
// BenchmarkBitSetRunAVX2HighDensity/1M-8  	     276	   4290119 ns/op	  30.55 MB/s
// BenchmarkBitSetRunAVX2HighDensity/16M-8 	      18	  66521837 ns/op	  31.53 MB/s
// BenchmarkBitSetRunAVX2HighDensity/128M-8	       2	 542901150 ns/op	  30.90 MB/s
// BenchmarkBitSetRunAVX2HighDensity/512M-8	       1	2212268406 ns/op	  30.33 MB/s
func BenchmarkBitSetRunAVX2HighDensity(B *testing.B) {
	if !useAVX2 {
		B.SkipNow()
	}
	for _, n := range bitSetBenchmarkSizes {
		B.Run(n.name, func(B *testing.B) {
			bits := fillBitset(nil, n.l, 0)
			l := uint64(bitFieldLen(n.l))
			var rnd = rand.NewSource(0).(rand.Source64)
			for i := 0; i < n.l/3; i++ {
				bits[rnd.Uint64()%l] |= 1 << byte(rnd.Uint64()%8)
			}
			B.ResetTimer()
			B.SetBytes(int64(l))
			for i := 0; i < B.N; i++ {
				var idx, length int
				for idx > -1 {
					idx, length = bitsetRunAVX2Wrapper(bits, idx+length, n.l)
				}
			}
		})
	}
}

// 1100 1100
// BenchmarkBitSetRunGenericCC/32-8         	13196994	        89.7 ns/op	  44.60 MB/s
// BenchmarkBitSetRunGenericCC/128-8        	 3101284	       376 ns/op	  42.56 MB/s
// BenchmarkBitSetRunGenericCC/1K-8         	  393585	      2949 ns/op	  43.40 MB/s
// BenchmarkBitSetRunGenericCC/16K-8        	   25574	     46632 ns/op	  43.92 MB/s
// BenchmarkBitSetRunGenericCC/128K-8       	    3075	    414731 ns/op	  39.51 MB/s
// BenchmarkBitSetRunGenericCC/1M-8         	     390	   3055885 ns/op	  42.89 MB/s
// BenchmarkBitSetRunGenericCC/16M-8        	      22	  48163218 ns/op	  43.54 MB/s
// BenchmarkBitSetRunGenericCC/128M-8       	       3	 402005366 ns/op	  41.73 MB/s
// BenchmarkBitSetRunGenericCC/512M-8       	       1	1561153801 ns/op	  42.99 MB/s
func BenchmarkBitSetRunGenericCC(B *testing.B) {
	for _, n := range bitSetBenchmarkSizes {
		B.Run(n.name, func(B *testing.B) {
			bits := fillBitset(nil, n.l, 0xcc)
			B.ResetTimer()
			B.SetBytes(int64(bitFieldLen(n.l)))
			for i := 0; i < B.N; i++ {
				var idx, length int
				for idx > -1 {
					idx, length = bitsetRunGeneric(bits, idx+length, n.l)
				}
			}
		})
	}
}

// 1100 1100
// BenchmarkBitSetRunAVX2CC/32-8         	10091468	       105 ns/op	  37.94 MB/s
// BenchmarkBitSetRunAVX2CC/128-8        	 2755395	       462 ns/op	  34.65 MB/s
// BenchmarkBitSetRunAVX2CC/1K-8         	  348259	      3415 ns/op	  37.48 MB/s
// BenchmarkBitSetRunAVX2CC/16K-8        	   21565	     54885 ns/op	  37.31 MB/s
// BenchmarkBitSetRunAVX2CC/128K-8       	    2641	    445564 ns/op	  36.77 MB/s
// BenchmarkBitSetRunAVX2CC/1M-8         	     343	   3388466 ns/op	  38.68 MB/s
// BenchmarkBitSetRunAVX2CC/16M-8        	      20	  54911479 ns/op	  38.19 MB/s
// BenchmarkBitSetRunAVX2CC/128M-8       	       3	 453276596 ns/op	  37.01 MB/s
// BenchmarkBitSetRunAVX2CC/512M-8       	       1	1790669109 ns/op	  37.48 MB/s
func BenchmarkBitSetRunAVX2CC(B *testing.B) {
	if !useAVX2 {
		B.SkipNow()
	}
	for _, n := range bitSetBenchmarkSizes {
		B.Run(n.name, func(B *testing.B) {
			bits := fillBitset(nil, n.l, 0xcc)
			B.ResetTimer()
			B.SetBytes(int64(bitFieldLen(n.l)))
			for i := 0; i < B.N; i++ {
				var idx, length int
				for idx > -1 {
					idx, length = bitsetRunAVX2Wrapper(bits, idx+length, n.l)
				}
			}
		})
	}
}

// BenchmarkBitSetRunGenericAA/32-8         	 6444073	       190 ns/op	  21.05 MB/s
// BenchmarkBitSetRunGenericAA/128-8        	 1513558	       766 ns/op	  20.89 MB/s
// BenchmarkBitSetRunGenericAA/1K-8         	  199784	      6045 ns/op	  21.17 MB/s
// BenchmarkBitSetRunGenericAA/16K-8        	   12344	     94062 ns/op	  21.77 MB/s
// BenchmarkBitSetRunGenericAA/128K-8       	    1560	    750240 ns/op	  21.84 MB/s
// BenchmarkBitSetRunGenericAA/1M-8         	     198	   6235992 ns/op	  21.02 MB/s
// BenchmarkBitSetRunGenericAA/16M-8        	      12	  97889100 ns/op	  21.42 MB/s
// BenchmarkBitSetRunGenericAA/128M-8       	       2	 773090222 ns/op	  21.70 MB/s
// BenchmarkBitSetRunGenericAA/512M-8       	       1	3162817860 ns/op	  21.22 MB/s
func BenchmarkBitSetRunGenericAA(B *testing.B) {
	for _, n := range bitSetBenchmarkSizes {
		B.Run(n.name, func(B *testing.B) {
			bits := fillBitset(nil, n.l, 0xaa)
			B.ResetTimer()
			B.SetBytes(int64(bitFieldLen(n.l)))
			for i := 0; i < B.N; i++ {
				var idx, length int
				for idx > -1 {
					idx, length = bitsetRunGeneric(bits, idx+length, n.l)
				}
			}
		})
	}
}

// 1010 1010
// BenchmarkBitSetRunAVX2AA/32-8         	 5843056	       201 ns/op	  19.95 MB/s
// BenchmarkBitSetRunAVX2AA/128-8        	 1487444	       794 ns/op	  20.15 MB/s
// BenchmarkBitSetRunAVX2AA/1K-8         	  176836	      6421 ns/op	  19.93 MB/s
// BenchmarkBitSetRunAVX2AA/16K-8        	   10000	    113820 ns/op	  17.99 MB/s
// BenchmarkBitSetRunAVX2AA/128K-8       	    1398	    827598 ns/op	  19.80 MB/s
// BenchmarkBitSetRunAVX2AA/1M-8         	     164	   6824297 ns/op	  19.21 MB/s
// BenchmarkBitSetRunAVX2AA/16M-8        	      10	 106722016 ns/op	  19.65 MB/s
// BenchmarkBitSetRunAVX2AA/128M-8       	       2	 829955647 ns/op	  20.21 MB/s
// BenchmarkBitSetRunAVX2AA/512M-8       	       1	3276270639 ns/op	  20.48 MB/s
func BenchmarkBitSetRunAVX2AA(B *testing.B) {
	if !useAVX2 {
		B.SkipNow()
	}
	for _, n := range bitSetBenchmarkSizes {
		B.Run(n.name, func(B *testing.B) {
			bits := fillBitset(nil, n.l, 0xaa)
			B.ResetTimer()
			B.SetBytes(int64(bitFieldLen(n.l)))
			for i := 0; i < B.N; i++ {
				var idx, length int
				for idx > -1 {
					idx, length = bitsetRunAVX2Wrapper(bits, idx+length, n.l)
				}
			}
		})
	}
}

// BenchmarkBitSetPopCountGeneric/32-8         	200000000	         7.45 ns/op	 537.09 MB/s
// BenchmarkBitSetPopCountGeneric/128-8        	100000000	        13.4 ns/op	1190.32 MB/s
// BenchmarkBitSetPopCountGeneric/1K-8         	30000000	        42.9 ns/op	2986.69 MB/s
// BenchmarkBitSetPopCountGeneric/16K-8        	 3000000	       540 ns/op	3788.38 MB/s
// BenchmarkBitSetPopCountGeneric/128K-8       	  300000	      4235 ns/op	3867.94 MB/s
// BenchmarkBitSetPopCountGeneric/1M-8         	   50000	     34329 ns/op	3818.10 MB/s
// BenchmarkBitSetPopCountGeneric/16M-8        	    3000	    560950 ns/op	3738.57 MB/s
// BenchmarkBitSetPopCountGeneric/128M-8       	     300	   4358409 ns/op	3849.39 MB/s
// BenchmarkBitSetPopCountGeneric/512M-8       	     100	  18061159 ns/op	3715.65 MB/s
func BenchmarkBitSetPopCountGeneric(B *testing.B) {
	for _, n := range bitSetBenchmarkSizes {
		B.Run(n.name, func(B *testing.B) {
			bits := fillBitset(nil, n.l, 0xfa)
			B.ResetTimer()
			B.SetBytes(int64(bitFieldLen(n.l)))
			for i := 0; i < B.N; i++ {
				bitsetPopCountGeneric(bits, n.l)
			}
		})
	}
}

// BenchmarkBitSetPopCountAVX2/32-8            	300000000	         6.12 ns/op	 653.36 MB/s
// BenchmarkBitSetPopCountAVX2/128-8           	200000000	         9.16 ns/op	1746.30 MB/s
// BenchmarkBitSetPopCountAVX2/1K-8            	100000000	        10.5 ns/op	12173.29 MB/s
// BenchmarkBitSetPopCountAVX2/16K-8           	30000000	        62.6 ns/op	32699.70 MB/s
// BenchmarkBitSetPopCountAVX2/128K-8          	 3000000	       358 ns/op	45673.24 MB/s
// BenchmarkBitSetPopCountAVX2/1M-8            	  500000	      3008 ns/op	43568.68 MB/s
// BenchmarkBitSetPopCountAVX2/16M-8           	   30000	     59189 ns/op	35431.28 MB/s
// BenchmarkBitSetPopCountAVX2/128M-8          	    2000	    894400 ns/op	18758.06 MB/s
// BenchmarkBitSetPopCountAVX2/512M-8          	     500	   3709751 ns/op	18089.85 MB/s
func BenchmarkBitSetPopCountAVX2(B *testing.B) {
	if !useAVX2 {
		B.SkipNow()
	}
	for _, n := range bitSetBenchmarkSizes {
		B.Run(n.name, func(B *testing.B) {
			bits := fillBitset(nil, n.l, 0xfa)
			B.ResetTimer()
			B.SetBytes(int64(bitFieldLen(n.l)))
			for i := 0; i < B.N; i++ {
				bitsetPopCountAVX2(bits)
			}
		})
	}
}

// BenchmarkBitSetAndGeneric/32-8         	200000000	         7.34 ns/op	 544.76 MB/s
// BenchmarkBitSetAndGeneric/128-8        	100000000	        21.6 ns/op	 740.72 MB/s
// BenchmarkBitSetAndGeneric/1K-8         	20000000	        87.1 ns/op	1468.98 MB/s
// BenchmarkBitSetAndGeneric/16K-8        	 1000000	      1225 ns/op	1671.20 MB/s
// BenchmarkBitSetAndGeneric/128K-8       	  200000	      9985 ns/op	1640.75 MB/s
// BenchmarkBitSetAndGeneric/1M-8         	   20000	     80136 ns/op	1635.60 MB/s
// BenchmarkBitSetAndGeneric/16M-8        	    1000	   1265940 ns/op	1656.60 MB/s
// BenchmarkBitSetAndGeneric/128M-8       	     100	  10242328 ns/op	1638.03 MB/s
// BenchmarkBitSetAndGeneric/512M-8       	      30	  44840644 ns/op	1496.61 MB/s
func BenchmarkBitSetAndGeneric(B *testing.B) {
	for _, n := range bitSetBenchmarkSizes {
		B.Run(n.name, func(B *testing.B) {
			bits := fillBitset(nil, n.l, 0xfa)
			cmp := fillBitset(nil, n.l, 0xae)
			B.ResetTimer()
			B.SetBytes(int64(bitFieldLen(n.l)))
			for i := 0; i < B.N; i++ {
				bitsetAndGeneric(bits, cmp, n.l)
			}
		})
	}
}

// BenchmarkBitSetAndAVX2/32-8         	200000000	         6.19 ns/op	 646.11 MB/s
// BenchmarkBitSetAndAVX2/128-8        	200000000	         8.85 ns/op	1808.15 MB/s
// BenchmarkBitSetAndAVX2/1K-8         	200000000	         8.12 ns/op	15767.05 MB/s
// BenchmarkBitSetAndAVX2/16K-8        	50000000	        25.2 ns/op	81304.13 MB/s
// BenchmarkBitSetAndAVX2/128K-8       	10000000	       195 ns/op	83982.76 MB/s
// BenchmarkBitSetAndAVX2/1M-8         	  200000	      6065 ns/op	21607.81 MB/s
// BenchmarkBitSetAndAVX2/16M-8        	   10000	    149202 ns/op	14055.70 MB/s
// BenchmarkBitSetAndAVX2/128M-8       	    1000	   1845298 ns/op	9091.87 MB/s
// BenchmarkBitSetAndAVX2/512M-8       	     200	  12771249 ns/op	5254.68 MB/s
func BenchmarkBitSetAndAVX2(B *testing.B) {
	if !useAVX2 {
		B.SkipNow()
	}
	for _, n := range bitSetBenchmarkSizes {
		B.Run(n.name, func(B *testing.B) {
			bits := fillBitset(nil, n.l, 0xfa)
			cmp := fillBitset(nil, n.l, 0xae)
			B.ResetTimer()
			B.SetBytes(int64(bitFieldLen(n.l)))
			for i := 0; i < B.N; i++ {
				bitsetAndAVX2(bits, cmp)
			}
		})
	}
}

// BenchmarkBitSetAndNotGeneric/32-8         	200000000	         8.04 ns/op	 497.60 MB/s
// BenchmarkBitSetAndNotGeneric/128-8        	100000000	        15.3 ns/op	1046.45 MB/s
// BenchmarkBitSetAndNotGeneric/1K-8         	20000000	        89.4 ns/op	1432.12 MB/s
// BenchmarkBitSetAndNotGeneric/16K-8        	 1000000	      1268 ns/op	1614.63 MB/s
// BenchmarkBitSetAndNotGeneric/128K-8       	  200000	     10361 ns/op	1581.21 MB/s
// BenchmarkBitSetAndNotGeneric/1M-8         	   20000	     81666 ns/op	1604.97 MB/s
// BenchmarkBitSetAndNotGeneric/16M-8        	    1000	   1384304 ns/op	1514.95 MB/s
// BenchmarkBitSetAndNotGeneric/128M-8       	     100	  11017526 ns/op	1522.78 MB/s
// BenchmarkBitSetAndNotGeneric/512M-8       	      30	  45853262 ns/op	1463.56 MB/s
func BenchmarkBitSetAndNotGeneric(B *testing.B) {
	for _, n := range bitSetBenchmarkSizes {
		B.Run(n.name, func(B *testing.B) {
			bits := fillBitset(nil, n.l, 0xfa)
			cmp := fillBitset(nil, n.l, 0xae)
			B.ResetTimer()
			B.SetBytes(int64(bitFieldLen(n.l)))
			for i := 0; i < B.N; i++ {
				bitsetAndNotGeneric(bits, cmp, n.l)
			}
		})
	}
}

// BenchmarkBitSetAndNotAVX2/32-8         	200000000	         6.67 ns/op	 599.59 MB/s
// BenchmarkBitSetAndNotAVX2/128-8        	200000000	         8.81 ns/op	1816.07 MB/s
// BenchmarkBitSetAndNotAVX2/1K-8         	200000000	         8.24 ns/op	15528.55 MB/s
// BenchmarkBitSetAndNotAVX2/16K-8        	50000000	        27.2 ns/op	75205.08 MB/s
// BenchmarkBitSetAndNotAVX2/128K-8       	10000000	       190 ns/op	86011.87 MB/s
// BenchmarkBitSetAndNotAVX2/1M-8         	  200000	      5680 ns/op	23075.02 MB/s
// BenchmarkBitSetAndNotAVX2/16M-8        	   10000	    133204 ns/op	15743.80 MB/s
// BenchmarkBitSetAndNotAVX2/128M-8       	    1000	   1844008 ns/op	9098.23 MB/s
// BenchmarkBitSetAndNotAVX2/512M-8       	     100	  10232017 ns/op	6558.71 MB/s
func BenchmarkBitSetAndNotAVX2(B *testing.B) {
	if !useAVX2 {
		B.SkipNow()
	}
	for _, n := range bitSetBenchmarkSizes {
		B.Run(n.name, func(B *testing.B) {
			bits := fillBitset(nil, n.l, 0xfa)
			cmp := fillBitset(nil, n.l, 0xae)
			B.ResetTimer()
			B.SetBytes(int64(bitFieldLen(n.l)))
			for i := 0; i < B.N; i++ {
				bitsetAndNotAVX2(bits, cmp)
			}
		})
	}
}

// BenchmarkBitSetOrGeneric/32-8         	200000000	         7.36 ns/op	 543.27 MB/s
// BenchmarkBitSetOrGeneric/128-8        	100000000	        15.0 ns/op	1063.83 MB/s
// BenchmarkBitSetOrGeneric/1K-8         	20000000	        88.0 ns/op	1454.75 MB/s
// BenchmarkBitSetOrGeneric/16K-8        	 1000000	      1211 ns/op	1689.95 MB/s
// BenchmarkBitSetOrGeneric/128K-8       	  200000	     10110 ns/op	1620.47 MB/s
// BenchmarkBitSetOrGeneric/1M-8         	   20000	     83328 ns/op	1572.96 MB/s
// BenchmarkBitSetOrGeneric/16M-8        	    1000	   1264415 ns/op	1658.59 MB/s
// BenchmarkBitSetOrGeneric/128M-8       	     100	  10283848 ns/op	1631.41 MB/s
// BenchmarkBitSetOrGeneric/512M-8       	      30	  42982470 ns/op	1561.31 MB/s
func BenchmarkBitSetOrGeneric(B *testing.B) {
	for _, n := range bitSetBenchmarkSizes {
		B.Run(n.name, func(B *testing.B) {
			bits := fillBitset(nil, n.l, 0xfa)
			cmp := fillBitset(nil, n.l, 0xae)
			B.ResetTimer()
			B.SetBytes(int64(bitFieldLen(n.l)))
			for i := 0; i < B.N; i++ {
				bitsetOrGeneric(bits, cmp, n.l)
			}
		})
	}
}

// BenchmarkBitSetOrAVX2/32-8            	200000000	         6.31 ns/op	 633.87 MB/s
// BenchmarkBitSetOrAVX2/128-8           	200000000	         8.61 ns/op	1858.88 MB/s
// BenchmarkBitSetOrAVX2/1K-8            	200000000	         9.36 ns/op	13678.46 MB/s
// BenchmarkBitSetOrAVX2/16K-8           	50000000	        32.5 ns/op	63010.45 MB/s
// BenchmarkBitSetOrAVX2/128K-8          	10000000	       189 ns/op	86453.95 MB/s
// BenchmarkBitSetOrAVX2/1M-8            	  300000	      5502 ns/op	23822.10 MB/s
// BenchmarkBitSetOrAVX2/16M-8           	   10000	    135032 ns/op	15530.76 MB/s
// BenchmarkBitSetOrAVX2/128M-8          	    1000	   1886645 ns/op	8892.62 MB/s
// BenchmarkBitSetOrAVX2/512M-8          	     200	  10585586 ns/op	6339.65 MB/s
func BenchmarkBitSetOrAVX2(B *testing.B) {
	if !useAVX2 {
		B.SkipNow()
	}
	for _, n := range bitSetBenchmarkSizes {
		B.Run(n.name, func(B *testing.B) {
			bits := fillBitset(nil, n.l, 0xfa)
			cmp := fillBitset(nil, n.l, 0xae)
			B.ResetTimer()
			B.SetBytes(int64(bitFieldLen(n.l)))
			for i := 0; i < B.N; i++ {
				bitsetOrAVX2(bits, cmp)
			}
		})
	}
}

// BenchmarkBitSetXorGeneric/32-8         	200000000	         7.88 ns/op	 507.62 MB/s
// BenchmarkBitSetXorGeneric/128-8        	100000000	        15.3 ns/op	1042.87 MB/s
// BenchmarkBitSetXorGeneric/1K-8         	20000000	        88.1 ns/op	1452.42 MB/s
// BenchmarkBitSetXorGeneric/16K-8        	 1000000	      1201 ns/op	1704.00 MB/s
// BenchmarkBitSetXorGeneric/128K-8       	  200000	     10056 ns/op	1629.13 MB/s
// BenchmarkBitSetXorGeneric/1M-8         	   20000	     79915 ns/op	1640.14 MB/s
// BenchmarkBitSetXorGeneric/16M-8        	    1000	   1307923 ns/op	1603.42 MB/s
// BenchmarkBitSetXorGeneric/128M-8       	     100	  10600042 ns/op	1582.75 MB/s
// BenchmarkBitSetXorGeneric/512M-8       	      30	  44760594 ns/op	1499.28 MB/s
func BenchmarkBitSetXorGeneric(B *testing.B) {
	for _, n := range bitSetBenchmarkSizes {
		B.Run(n.name, func(B *testing.B) {
			bits := fillBitset(nil, n.l, 0xfa)
			cmp := fillBitset(nil, n.l, 0xae)
			B.ResetTimer()
			B.SetBytes(int64(bitFieldLen(n.l)))
			for i := 0; i < B.N; i++ {
				bitsetXorGeneric(bits, cmp, n.l)
			}
		})
	}
}

// BenchmarkBitSetXorAVX2/32-8            	200000000	         6.25 ns/op	 639.86 MB/s
// BenchmarkBitSetXorAVX2/128-8           	200000000	         8.37 ns/op	1911.01 MB/s
// BenchmarkBitSetXorAVX2/1K-8            	200000000	         9.09 ns/op	14087.81 MB/s
// BenchmarkBitSetXorAVX2/16K-8           	50000000	        25.9 ns/op	79163.49 MB/s
// BenchmarkBitSetXorAVX2/128K-8          	10000000	       188 ns/op	86805.89 MB/s
// BenchmarkBitSetXorAVX2/1M-8            	  300000	      5619 ns/op	23323.86 MB/s
// BenchmarkBitSetXorAVX2/16M-8           	   10000	    138406 ns/op	15152.13 MB/s
// BenchmarkBitSetXorAVX2/128M-8          	    1000	   2075723 ns/op	8082.59 MB/s
// BenchmarkBitSetXorAVX2/512M-8          	     100	  12700923 ns/op	5283.78 MB/s
func BenchmarkBitSetXorAVX2(B *testing.B) {
	if !useAVX2 {
		B.SkipNow()
	}
	for _, n := range bitSetBenchmarkSizes {
		B.Run(n.name, func(B *testing.B) {
			bits := fillBitset(nil, n.l, 0xfa)
			cmp := fillBitset(nil, n.l, 0xae)
			B.ResetTimer()
			B.SetBytes(int64(bitFieldLen(n.l)))
			for i := 0; i < B.N; i++ {
				bitsetXorAVX2(bits, cmp)
			}
		})
	}
}

// BenchmarkBitSetNotGeneric/32-8         	200000000	         7.42 ns/op	 538.80 MB/s
// BenchmarkBitSetNotGeneric/128-8        	100000000	        13.6 ns/op	1175.29 MB/s
// BenchmarkBitSetNotGeneric/1K-8         	20000000	        66.8 ns/op	1916.45 MB/s
// BenchmarkBitSetNotGeneric/16K-8        	 2000000	       824 ns/op	2484.28 MB/s
// BenchmarkBitSetNotGeneric/128K-8       	  200000	      6269 ns/op	2613.18 MB/s
// BenchmarkBitSetNotGeneric/1M-8         	   30000	     50854 ns/op	2577.39 MB/s
// BenchmarkBitSetNotGeneric/16M-8        	    2000	    836395 ns/op	2507.37 MB/s
// BenchmarkBitSetNotGeneric/128M-8       	     200	   6627973 ns/op	2531.27 MB/s
// BenchmarkBitSetNotGeneric/512M-8       	      50	  27560713 ns/op	2434.95 MB/s
func BenchmarkBitSetNotGeneric(B *testing.B) {
	for _, n := range bitSetBenchmarkSizes {
		B.Run(n.name, func(B *testing.B) {
			bits := fillBitset(nil, n.l, 0xfa)
			B.ResetTimer()
			B.SetBytes(int64(bitFieldLen(n.l)))
			for i := 0; i < B.N; i++ {
				bitsetNegGeneric(bits, n.l)
			}
		})
	}
}

// BenchmarkBitSetNotAVX2/32-8            	300000000	         5.24 ns/op	 763.87 MB/s
// BenchmarkBitSetNotAVX2/128-8           	200000000	         7.79 ns/op	2054.36 MB/s
// BenchmarkBitSetNotAVX2/1K-8            	200000000	         8.05 ns/op	15897.01 MB/s
// BenchmarkBitSetNotAVX2/16K-8           	100000000	        23.4 ns/op	87516.27 MB/s
// BenchmarkBitSetNotAVX2/128K-8          	10000000	       159 ns/op	102570.09 MB/s
// BenchmarkBitSetNotAVX2/1M-8            	  300000	      3931 ns/op	33338.47 MB/s
// BenchmarkBitSetNotAVX2/16M-8           	   20000	     81274 ns/op	25803.45 MB/s
// BenchmarkBitSetNotAVX2/128M-8          	    1000	   1072039 ns/op	15649.81 MB/s
// BenchmarkBitSetNotAVX2/512M-8          	     300	   4580533 ns/op	14650.88 MB/s
func BenchmarkBitSetNotAVX2(B *testing.B) {
	if !useAVX2 {
		B.SkipNow()
	}
	for _, n := range bitSetBenchmarkSizes {
		B.Run(n.name, func(B *testing.B) {
			bits := fillBitset(nil, n.l, 0xfa)
			B.ResetTimer()
			B.SetBytes(int64(bitFieldLen(n.l)))
			for i := 0; i < B.N; i++ {
				bitsetNegAVX2(bits)
			}
		})
	}
}

// BenchmarkBitSetReverse/32-8         	241114566	         4.96 ns/op	 806.48 MB/s
// BenchmarkBitSetReverse/128-8        	100000000	        11.6 ns/op	1378.02 MB/s
// BenchmarkBitSetReverse/1K-8         	16729281	        72.6 ns/op	1761.96 MB/s
// BenchmarkBitSetReverse/16K-8        	 1262490	       961 ns/op	2131.93 MB/s
// BenchmarkBitSetReverse/128K-8       	  158128	      7567 ns/op	2165.05 MB/s
// BenchmarkBitSetReverse/1M-8         	   19689	     62003 ns/op	2113.95 MB/s
// BenchmarkBitSetReverse/16M-8        	    1216	    979544 ns/op	2140.95 MB/s
// BenchmarkBitSetReverse/128M-8       	     147	   7965933 ns/op	2106.12 MB/s
// BenchmarkBitSetReverse/512M-8       	      33	  33553682 ns/op	2000.04 MB/s
func BenchmarkBitSetReverseGeneric(B *testing.B) {
	for _, n := range bitSetBenchmarkSizes {
		B.Run(n.name, func(B *testing.B) {
			bits := fillBitset(nil, n.l, 0xfa)
			B.ResetTimer()
			B.SetBytes(int64(bitFieldLen(n.l)))
			for i := 0; i < B.N; i++ {
				bitsetReverseGeneric(bits)
			}
		})
	}
}

func BenchmarkBitSetReverseAVX2(B *testing.B) {
	for _, n := range bitSetBenchmarkSizes {
		B.Run(n.name, func(B *testing.B) {
			bits := fillBitset(nil, n.l, 0xfa)
			B.ResetTimer()
			B.SetBytes(int64(bitFieldLen(n.l)))
			for i := 0; i < B.N; i++ {
				bitsetReverseAVX2(bits)
			}
		})
	}
}<|MERGE_RESOLUTION|>--- conflicted
+++ resolved
@@ -210,106 +210,6 @@
 		zeros := fillBitset(nil, sz, 0)
 		ones := fillBitset(nil, sz, 0xff)
 		for _, pt := range bitSetPatterns {
-<<<<<<< HEAD
-			src := fillBitset(nil, sz, pt)
-			dst := fillBitset(nil, sz, pt)
-
-			// same value, same slice
-			ret := bitsetAndGeneric(dst, dst, sz)
-			if pt == 0x01 && sz == 7 {
-				if ret != 0 {
-					T.Errorf("%d_%x_dst===src: unexpected return value %x, expected 0", sz, pt, ret)
-				}
-			} else {
-				if ret == 0 {
-					T.Errorf("%d_%x_dst===src: unexpected return value %x, expected !=0", sz, pt, ret)
-				}
-			}
-			if bytes.Compare(dst, src) != 0 {
-				T.Errorf("%d_%x_dst===src: unexpected result %x, expected %x", sz, pt, dst, src)
-				return
-			}
-			if got, want := popcount(dst), popcount(src); got != want {
-				T.Errorf("%d_%x_dst===src: unexpected count %d, expected %d", sz, pt, got, want)
-				return
-			}
-
-			// same value, other slice
-			copy(dst, src)
-			ret = bitsetAndGeneric(dst, src, sz)
-			if pt == 0x01 && sz == 7 {
-				if ret != 0 {
-					T.Errorf("%d_%x_dst==src: unexpected return value %x, expected 0", sz, pt, ret)
-				}
-			} else {
-				if ret == 0 {
-					T.Errorf("%d_%x_dst==src: unexpected return value %x, expected !=0", sz, pt, ret)
-				}
-			}
-			if bytes.Compare(dst, src) != 0 {
-				T.Errorf("%d_%x_dst==src: unexpected result %x, expected %x", sz, pt, dst, src)
-				return
-			}
-			if got, want := popcount(dst), popcount(src); got != want {
-				T.Errorf("%d_%x_dst==src: unexpected count %d, expected %d", sz, pt, got, want)
-				return
-			}
-
-			// all zeros
-			copy(dst, src)
-			ret = bitsetAndGeneric(dst, zeros, sz)
-			if ret != 0 {
-				T.Errorf("%d_%x_zeros: unexpected return value %x, expected %x", sz, pt, ret, 0)
-			}
-			if bytes.Compare(dst, zeros) != 0 {
-				T.Errorf("%d_%x_zeros: unexpected result %x, expected %x", sz, pt, dst, zeros)
-				return
-			}
-			if got, want := popcount(dst), int64(0); got != want {
-				T.Errorf("%d_%x_zeros: unexpected count %d, expected %d", sz, pt, got, want)
-				return
-			}
-
-			// all ones
-			copy(dst, src)
-			ret = bitsetAndGeneric(dst, ones, sz)
-			if pt == 0x01 && sz == 7 {
-				if ret != 0 {
-					T.Errorf("%d_%x_ones: unexpected return value %x, expected 0", sz, pt, ret)
-				}
-			} else {
-				if ret == 0 {
-					T.Errorf("%d_%x_ones: unexpected return value %x, expected !=0", sz, pt, ret)
-				}
-			}
-			if bytes.Compare(dst, src) != 0 {
-				T.Errorf("%d_%x_ones: unexpected result %x, expected %x", sz, pt, dst, src)
-				return
-			}
-			if got, want := popcount(dst), popcount(src); got != want {
-				T.Errorf("%d_%x_ones: unexpected count %d, expected %d", sz, pt, got, want)
-				return
-			}
-		}
-	}
-	/*	for _, c := range bitSetAndCases {
-		src, _ := hex.DecodeString(c.sourceStr)
-		dst, _ := hex.DecodeString(c.resultStr)
-		sz := c.size
-		zeros := fillBitset(nil, sz, 0)
-		ones := fillBitset(nil, sz, 0xff)
-
-		// same value, same slice
-		bitsetAndGeneric(dst, dst, sz)
-		if bytes.Compare(dst, src) != 0 {
-			T.Errorf("%d_%s_dst===src: unexpected result %x, expected %x", sz, c.name, dst, src)
-			return
-		}
-		if got, want := popcount(dst), popcount(src); got != want {
-			T.Errorf("%d_%s_dst===src: unexpected count %d, expected %d", sz, c.name, got, want)
-			return
-		}
-=======
 			T.Run(f("%d_%x", sz, pt), func(t *testing.T) {
 				src := fillBitset(nil, sz, pt)
 				dst := fillBitset(nil, sz, pt)
@@ -331,7 +231,6 @@
 				if got, want := popcount(dst), popcount(src); got != want {
 					T.Errorf("dst===src: unexpected count %d, expected %d", got, want)
 				}
->>>>>>> 99a10ffe
 
 				// same value, other slice
 				copy(dst, src)
@@ -356,7 +255,7 @@
 				copy(dst, src)
 				ret = bitsetAndGeneric(dst, zeros, sz)
 				if ret != 0 {
-					T.Errorf("%d_%x_zeros: unexpected return value %x, expected %x", sz, pt, ret, 0)
+					T.Errorf("zeros: unexpected return value %x, expected %x", ret, 0)
 				}
 				if bytes.Compare(dst, zeros) != 0 {
 					T.Errorf("zeros: unexpected result %x, expected %x", dst, zeros)
@@ -365,30 +264,16 @@
 					T.Errorf("zeros: unexpected count %d, expected %d", got, want)
 				}
 
-<<<<<<< HEAD
-		// all ones
-		copy(dst, src)
-		bitsetAndGeneric(dst, ones, sz)
-		if bytes.Compare(dst, src) != 0 {
-			T.Errorf("%d_%s_ones: unexpected result %x, expected %x", sz, c.name, dst, src)
-			return
-		}
-		if got, want := popcount(dst), popcount(src); got != want {
-			T.Errorf("%d_%s_ones: unexpected count %d, expected %d", sz, c.name, got, want)
-			return
-		}
-	}*/
-=======
 				// all ones
 				copy(dst, src)
 				ret = bitsetAndGeneric(dst, ones, sz)
 				if pt == 0x01 && sz == 7 {
 					if ret != 0 {
-						T.Errorf("%d_%x_ones: unexpected return value %x, expected 0", sz, pt, ret)
+						T.Errorf("ones: unexpected return value %x, expected 0", ret)
 					}
 				} else {
 					if ret == 0 {
-						T.Errorf("%d_%x_ones: unexpected return value %x, expected !=0", sz, pt, ret)
+						T.Errorf("ones: unexpected return value %x, expected !=0", ret)
 					}
 				}
 				if bytes.Compare(dst, src) != 0 {
@@ -479,7 +364,6 @@
 
 	// 	})
 	// }
->>>>>>> 99a10ffe
 }
 
 func TestBitAndAVX2(T *testing.T) {
@@ -491,153 +375,22 @@
 		zeros := fillBitset(nil, sz, 0)
 		ones := fillBitset(nil, sz, 0xff)
 		for _, pt := range bitSetPatterns {
-<<<<<<< HEAD
-			src := fillBitset(nil, sz, pt)
-			dst := fillBitset(nil, sz, pt)
-
-			// same value, same slice
-			ret := bitsetAndAVX2(dst, dst)
-			if pt == 0x01 && sz == 7 {
-				/*                if ret != 0 {
-				                      T.Errorf("%d_%x_dst===src: unexpected return value %x, expected 0", sz, pt, ret)
-				                  }
-				*/
-			} else {
-				if ret == 0 {
-					T.Errorf("%d_%x_dst===src: unexpected return value %x, expected !=0", sz, pt, ret)
-				}
-			}
-			if bytes.Compare(dst, src) != 0 {
-				T.Errorf("%d_%x_dst===src: unexpected result %x, expected %x", sz, pt, dst, src)
-				return
-			}
-			if got, want := popcount(dst), popcount(src); got != want {
-				T.Errorf("%d_%x_dst===src: unexpected count %d, expected %d", sz, pt, got, want)
-				return
-			}
-
-			// same value, other slice
-			copy(dst, src)
-			ret = bitsetAndAVX2(dst, src)
-			if pt == 0x01 && sz == 7 {
-				/*                if ret != 0 {
-				                      T.Errorf("%d_%x_dst==src: unexpected return value %x, expected 0", sz, pt, ret)
-				                  }
-				*/
-			} else {
-				if ret == 0 {
-					T.Errorf("%d_%x_dst==src: unexpected return value %x, expected !=0", sz, pt, ret)
-				}
-			}
-			if bytes.Compare(dst, src) != 0 {
-				T.Errorf("%d_%x_dst==src: unexpected result %x, expected %x", sz, pt, dst, src)
-				return
-			}
-			if got, want := popcount(dst), popcount(src); got != want {
-				T.Errorf("%d_%x_dst==src: unexpected count %d, expected %d", sz, pt, got, want)
-				return
-			}
-
-			// all zeros
-			copy(dst, src)
-			ret = bitsetAndAVX2(dst, zeros)
-			/*			if ret != 0 {
-							T.Errorf("%d_%x_zeros: unexpected return value %x, expected %x", sz, pt, ret, 0)
-						}
-			*/if bytes.Compare(dst, zeros) != 0 {
-				T.Errorf("%d_%x_zeros: unexpected result %x, expected %x", sz, pt, dst, zeros)
-				return
-			}
-			if got, want := popcount(dst), int64(0); got != want {
-				T.Errorf("%d_%x_zeros: unexpected count %d, expected %d", sz, pt, got, want)
-				return
-			}
-
-			// all ones
-			copy(dst, src)
-			ret = bitsetAndAVX2(dst, ones)
-			if pt == 0x01 && sz == 7 {
-				/*               if ret != 0 {
-				    T.Errorf("%d_%x_ones: unexpected return value %x, expected 0", sz, pt, ret)
-				}
-				*/
-			} else {
-				if ret == 0 {
-					T.Errorf("%d_%x_ones: unexpected return value %x, expected !=0", sz, pt, ret)
-				}
-			}
-			if bytes.Compare(dst, src) != 0 {
-				T.Errorf("%d_%x_ones: unexpected result %x, expected %x", sz, pt, dst, src)
-				return
-			}
-			if got, want := popcount(dst), popcount(src); got != want {
-				T.Errorf("%d_%x_ones: unexpected count %d, expected %d", sz, pt, got, want)
-				return
-			}
-		}
-	}
-	/*	for _, c := range bitSetAndCases {
-		src, _ := hex.DecodeString(c.sourceStr)
-		dst, _ := hex.DecodeString(c.resultStr)
-		sz := c.size
-		zeros := fillBitset(nil, sz, 0)
-		ones := fillBitset(nil, sz, 0xff)
-
-		// same value, same slice
-		bitsetAndAVX2(dst, dst)
-		if bytes.Compare(dst, src) != 0 {
-			T.Errorf("%d_%s_dst===src: unexpected result %x, expected %x", sz, c.name, dst, src)
-			return
-		}
-		if got, want := popcount(dst), popcount(src); got != want {
-			T.Errorf("%d_%s_dst===src: unexpected count %d, expected %d", sz, c.name, got, want)
-			return
-		}
-
-		// same value, other slice
-		copy(dst, src)
-		bitsetAndAVX2(dst, src)
-		if bytes.Compare(dst, src) != 0 {
-			T.Errorf("%d_%s_dst==src: unexpected result %x, expected %x", sz, c.name, dst, src)
-			return
-		}
-		if got, want := popcount(dst), popcount(src); got != want {
-			T.Errorf("%d_%s_dst==src: unexpected count %d, expected %d", sz, c.name, got, want)
-			return
-		}
-
-		// all zeros
-		copy(dst, src)
-		bitsetAndAVX2(dst, zeros)
-		if bytes.Compare(dst, zeros) != 0 {
-			T.Errorf("%d_%s_zeros: unexpected result %x, expected %x", sz, c.name, dst, zeros)
-			return
-		}
-		if got, want := popcount(dst), int64(0); got != want {
-			T.Errorf("%d_%s_zeros: unexpected count %d, expected %d", sz, c.name, got, want)
-			return
-		}
-
-		// all ones
-		copy(dst, src)
-		bitsetAndAVX2(dst, ones)
-		if bytes.Compare(dst, src) != 0 {
-			T.Errorf("%d_%s_ones: unexpected result %x, expected %x", sz, c.name, dst, src)
-			return
-		}
-		if got, want := popcount(dst), popcount(src); got != want {
-			T.Errorf("%d_%s_ones: unexpected count %d, expected %d", sz, c.name, got, want)
-			return
-		}
-	}*/
-=======
 			T.Run(f("%d_%x", sz, pt), func(t *testing.T) {
 				src := fillBitset(nil, sz, pt)
 				dst := fillBitset(nil, sz, pt)
 
 				// same value, same slice
-				bitsetAnd(dst, dst, sz)
-				if bytes.Compare(dst, src) != 0 {
+				ret := bitsetAnd(dst, dst, sz)
+				if pt == 0x01 && sz == 7 {
+					if ret != 0 {
+						//T.Errorf("dst===src: unexpected return value %x, expected 0", ret)
+					}
+				} else {
+					if ret == 0 {
+						T.Errorf("dst===src: unexpected return value %x, expected !=0", ret)
+					}
+				}
+                if bytes.Compare(dst, src) != 0 {
 					T.Errorf("dst===src: unexpected result %x, expected %x", dst, src)
 				}
 				if got, want := popcount(dst), popcount(src); got != want {
@@ -646,7 +399,16 @@
 
 				// same value, other slice
 				copy(dst, src)
-				bitsetAnd(dst, src, sz)
+				ret = bitsetAnd(dst, src, sz)
+				if pt == 0x01 && sz == 7 {
+					if ret != 0 {
+						//T.Errorf("dst==src: unexpected return value %x, expected 0", ret)
+					}
+				} else {
+					if ret == 0 {
+						T.Errorf("dst==src: unexpected return value %x, expected !=0", ret)
+					}
+				}
 				if bytes.Compare(dst, src) != 0 {
 					T.Errorf("dst==src: unexpected result %x, expected %x", dst, src)
 				}
@@ -656,7 +418,10 @@
 
 				// all zeros
 				copy(dst, src)
-				bitsetAnd(dst, zeros, sz)
+				ret = bitsetAnd(dst, zeros, sz)
+				if ret != 0 {
+					//T.Errorf("zeros: unexpected return value %x, expected %x", ret, 0)
+				}
 				if bytes.Compare(dst, zeros) != 0 {
 					T.Errorf("zeros: unexpected result %x, expected %x", dst, zeros)
 				}
@@ -666,7 +431,16 @@
 
 				// all ones
 				copy(dst, src)
-				bitsetAnd(dst, ones, sz)
+				ret = bitsetAnd(dst, ones, sz)
+				if pt == 0x01 && sz == 7 {
+					if ret != 0 {
+						//T.Errorf("ones: unexpected return value %x, expected 0", ret)
+					}
+				} else {
+					if ret == 0 {
+						T.Errorf("ones: unexpected return value %x, expected !=0", ret)
+					}
+				}
 				if bytes.Compare(dst, src) != 0 {
 					T.Errorf("ones: unexpected result %x, expected %x", dst, src)
 				}
@@ -757,7 +531,6 @@
 	// 		}
 	// 	})
 	// }
->>>>>>> 99a10ffe
 }
 
 func TestBitAndNotGeneric(T *testing.T) {
