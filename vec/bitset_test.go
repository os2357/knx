// Copyright (c) 2020 Blockwatch Data Inc.
// Author: alex@blockwatch.cc
//

package vec

import (
	"bytes"
	"encoding/binary"
	"fmt"
	"math"
	"math/bits"
	"math/rand"
	"reflect"
	"testing"

	"blockwatch.cc/knoxdb/util"
)

type BitsetTest struct {
	name      string
	source    []byte
	sourceStr string
	result    []byte
	resultStr string
	size      int
	count     int
}

var bitsetPatterns = []byte{
	0xfa,
	0x08,
	0x11,
	0x01,
	0x80,
	0xff,
}

var bitsetCases = []BitsetTest{
	BitsetTest{
		name:   "zeros_7",
		source: []byte{0x0},
		result: []byte{0x0},
		size:   7,
		count:  0,
	},
	BitsetTest{
		name:   "ones_7",
		source: []byte{0x7f},
		result: []byte{0x7f},
		size:   7,
		count:  7,
	},
	BitsetTest{
		name:   "fa_7",
		source: []byte{0xfa},
		result: []byte{0x7a},
		size:   7,
		count:  5,
	},
	BitsetTest{
		name:   "f9_7",
		source: []byte{0xf9},
		result: []byte{0x79},
		size:   7,
		count:  5,
	},
}

func fillBitset(buf []byte, size int, val byte) []byte {
	if len(buf) == 0 {
		buf = make([]byte, bitFieldLen(size))
	}
	buf[0] = val
	for bp := 1; bp < len(buf); bp *= 2 {
		copy(buf[bp:], buf[:bp])
	}
	buf[len(buf)-1] &= bytemask(size)
	return buf
}

func fillBitsetSaw(buf []byte, size int) []byte {
	if len(buf) == 0 {
		buf = make([]byte, bitFieldLen(size))
	}
	// generate the first sawtooth
	for i := 0; i < 256 && i < len(buf); i++ {
		buf[i] = byte(i)
	}
	// concat again and again, we make it one shorter to avoid a symetric vector
	for bp := 256; bp < len(buf); bp = 2*bp - 1 {
		copy(buf[bp:], buf[:bp])
	}
	buf[len(buf)-1] &= bytemask(size)
	return buf
}

func fillBitsetRand(buf []byte, size int, dense float64) []byte {
	if len(buf) == 0 {
		buf = make([]byte, bitFieldLen(size))
	} else {
		for i := range buf {
			buf[i] = 0
		}
	}
	appbitcount := int(math.Ceil(dense * float64(size)))
	for ccount := 0; ccount < appbitcount; {
		bit := rand.Intn(size)
		bef := buf[bit/8]
		aft := bef | 0x01<<(bit%8)
		if bef != aft {
			ccount++
		}
		buf[bit/8] = aft
	}
	if appbitcount != int(bitsetPopCount(buf, size)) {
		panic("fillBitsetRand: wrong number of bits")
	}

	return buf
}

func popcount(buf []byte) int {
	var cnt int
	for _, c := range buf {
		cnt += bits.OnesCount8(uint8(c))
	}
	return cnt
}

func f(s string, args ...interface{}) string {
	return fmt.Sprintf(s, args...)
}

func checkCleanTail(T *testing.T, buf []byte) {
	tail := len(buf)
	buf = buf[:cap(buf)]
	for i := range buf[tail:] {
		if buf[tail+i] != 0 {
			T.Errorf("unclean memory %x at pos %d+%d: %x", buf[i], tail, i, buf)
			T.FailNow()
		}
	}
}

// Test low-level slice handlers
func TestBitsetPopCountGeneric(T *testing.T) {
	for _, c := range bitsetCases {
		T.Run(c.name, func(t *testing.T) {
			cnt := bitsetPopCountGeneric(c.source, c.size)
			if got, want := int(cnt), c.count; got != want {
				T.Errorf("unexpected count %d, expected %d", got, want)
			}
		})
	}
	for _, sz := range bitsetSizes {
		for _, pt := range bitsetPatterns {
			T.Run(f("%d_%x", sz, pt), func(t *testing.T) {
				buf := fillBitset(nil, sz, pt)
				if got, want := int(bitsetPopCountGeneric(buf, sz)), popcount(buf); got != want {
					T.Errorf("unexpected count %d, expected %d", got, want)
				}
			})
		}
	}
}

func TestBitsetPopCountAVX2(T *testing.T) {
	if !util.UseAVX2 {
		T.SkipNow()
	}
	for _, c := range bitsetCases {
		// call the function selector to do proper last byte masking!
		T.Run(c.name, func(t *testing.T) {
			cnt := bitsetPopCount(c.source, c.size)
			if got, want := int(cnt), c.count; got != want {
				T.Errorf("unexpected count %d, expected %d", got, want)
			}
		})
	}
	for _, sz := range bitsetSizes {
		for _, pt := range bitsetPatterns {
			T.Run(f("%d_%x", sz, pt), func(t *testing.T) {
				buf := fillBitset(nil, sz, pt)
				// call the function selector to do proper last byte masking!
				if got, want := int(bitsetPopCount(buf, sz)), popcount(buf); got != want {
					T.Errorf("unexpected count %d, expected %d", got, want)
				}
			})
		}
	}
}

func TestBitAndGeneric(T *testing.T) {
	// calls use the function selector to do proper last byte masking!
	for _, sz := range bitsetSizes {
		zeros := fillBitset(nil, sz, 0)
		ones := fillBitset(nil, sz, 0xff)
		for _, pt := range bitsetPatterns {
			T.Run(f("%d_%x", sz, pt), func(t *testing.T) {
				src := fillBitset(nil, sz, pt)
				dst := fillBitset(nil, sz, pt)

				// same value, same slice
				bitsetAndGeneric(dst, dst, sz)
				if bytes.Compare(dst, src) != 0 {
					T.Errorf("dst===src: unexpected result %x, expected %x", dst, src)
				}
				if got, want := popcount(dst), popcount(src); got != want {
					T.Errorf("dst===src: unexpected count %d, expected %d", got, want)
				}

				// same value, other slice
				copy(dst, src)
				bitsetAndGeneric(dst, src, sz)
				if bytes.Compare(dst, src) != 0 {
					T.Errorf("dst==src: unexpected result %x, expected %x", dst, src)
				}
				if got, want := popcount(dst), popcount(src); got != want {
					T.Errorf("dst==src: unexpected count %d, expected %d", got, want)
				}

				// all zeros
				copy(dst, src)
				bitsetAndGeneric(dst, zeros, sz)
				if bytes.Compare(dst, zeros) != 0 {
					T.Errorf("zeros: unexpected result %x, expected %x", dst, zeros)
				}
				if got, want := popcount(dst), 0; got != want {
					T.Errorf("zeros: unexpected count %d, expected %d", got, want)
				}

				// all ones
				copy(dst, src)
				bitsetAndGeneric(dst, ones, sz)
				if bytes.Compare(dst, src) != 0 {
					T.Errorf("ones: unexpected result %x, expected %x", dst, src)
				}
				if got, want := popcount(dst), popcount(src); got != want {
					T.Errorf("ones: unexpected count %d, expected %d", got, want)
				}
			})
		}
	}
}

<<<<<<< HEAD
func TestBitAndAVX2(T *testing.T) {
	if !util.UseAVX2 {
		T.SkipNow()
	}

	// calls use the function selector to do proper last byte masking!
	for _, sz := range bitsetSizes {
		zeros := fillBitset(nil, sz, 0)
		ones := fillBitset(nil, sz, 0xff)
		for _, pt := range bitsetPatterns {
			T.Run(f("%d_%x", sz, pt), func(t *testing.T) {
				src := fillBitset(nil, sz, pt)
				dst := fillBitset(nil, sz, pt)

				// same value, same slice
				bitsetAndAVX2(dst, dst)
				if bytes.Compare(dst, src) != 0 {
					T.Errorf("dst===src: unexpected result %x, expected %x", dst, src)
				}
				if got, want := popcount(dst), popcount(src); got != want {
					T.Errorf("dst===src: unexpected count %d, expected %d", got, want)
				}

				// same value, other slice
				copy(dst, src)
				bitsetAndAVX2(dst, src)
				if bytes.Compare(dst, src) != 0 {
					T.Errorf("dst==src: unexpected result %x, expected %x", dst, src)
				}
				if got, want := popcount(dst), popcount(src); got != want {
					T.Errorf("dst==src: unexpected count %d, expected %d", got, want)
				}

				// all zeros
				copy(dst, src)
				bitsetAndAVX2(dst, zeros)
				if bytes.Compare(dst, zeros) != 0 {
					T.Errorf("zeros: unexpected result %x, expected %x", dst, zeros)
				}
				if got, want := popcount(dst), 0; got != want {
					T.Errorf("zeros: unexpected count %d, expected %d", got, want)
				}

				// all ones
				copy(dst, src)
				bitsetAndAVX2(dst, ones)
				if bytes.Compare(dst, src) != 0 {
					T.Errorf("ones: unexpected result %x, expected %x", dst, src)
				}
				if got, want := popcount(dst), popcount(src); got != want {
					T.Errorf("ones: unexpected count %d, expected %d", got, want)
				}
			})
		}
	}
}

=======
>>>>>>> bb80757c
func TestBitAndGenericFlag(T *testing.T) {
	// calls use the function selector to do proper last byte masking!
	for _, sz := range bitsetSizes {
		zeros := fillBitset(nil, sz, 0)
		ones := fillBitset(nil, sz, 0xff)
		for _, pt := range bitsetPatterns {
			T.Run(f("%d_%x", sz, pt), func(t *testing.T) {
				src := fillBitset(nil, sz, pt)
				dst := fillBitset(nil, sz, pt)

				// same value, same slice
				any, all := bitsetAndGenericFlag(dst, dst, sz)
				if pt == 0x80 && sz == 7 {
					if any {
						T.Errorf("dst===src: unexpected return value %v, expected false", any)
					}
				} else {
					if !any {
						T.Errorf("dst===src: unexpected return value %v, expected true", any)
					}
				}
				if pt == 0xff {
					if !all {
						T.Errorf("dst===src: unexpected return value %v, expected true", all)
					}
				} else {
					if all {
						T.Errorf("dst===src: unexpected return value %v, expected false", all)
					}
				}
				if bytes.Compare(dst, src) != 0 {
					T.Errorf("dst===src: unexpected result %x, expected %x", dst, src)
				}
				if got, want := popcount(dst), popcount(src); got != want {
					T.Errorf("dst===src: unexpected count %d, expected %d", got, want)
				}

				// same value, other slice
				copy(dst, src)
				any, all = bitsetAndGenericFlag(dst, src, sz)
				if pt == 0x80 && sz == 7 {
					if any {
						T.Errorf("dst==src: unexpected return value %v, expected false", any)
					}
				} else {
					if !any {
						T.Errorf("dst==src: unexpected return value %v, expected true", any)
					}
				}
				if pt == 0xff {
					if !all {
						T.Errorf("dst==src: unexpected return value %v, expected true", all)
					}
				} else {
					if all {
						T.Errorf("dst==src: unexpected return value %v, expected false", all)
					}
				}
				if bytes.Compare(dst, src) != 0 {
					T.Errorf("dst==src: unexpected result %x, expected %x", dst, src)
				}
				if got, want := popcount(dst), popcount(src); got != want {
					T.Errorf("dst==src: unexpected count %d, expected %d", got, want)
				}

				// all zeros
				copy(dst, src)
				any, all = bitsetAndGenericFlag(dst, zeros, sz)
				if any {
					T.Errorf("zeros: unexpected return value %v, expected false", any)
				}
				if all {
					T.Errorf("zeros: unexpected return value %v, expected false", all)
				}
				if bytes.Compare(dst, zeros) != 0 {
					T.Errorf("zeros: unexpected result %x, expected %x", dst, zeros)
				}
				if got, want := popcount(dst), 0; got != want {
					T.Errorf("zeros: unexpected count %d, expected %d", got, want)
				}

				// all ones
				copy(dst, src)
				any, all = bitsetAndGenericFlag(dst, ones, sz)
				if pt == 0x80 && sz == 7 {
					if any {
						T.Errorf("ones: unexpected return value %v, expected false", any)
					}
				} else {
					if !any {
						T.Errorf("ones: unexpected return value %v, expected true", any)
					}
				}
				if pt == 0xff {
					if !all {
						T.Errorf("ones: unexpected return value %v, expected true", all)
					}
				} else {
					if all {
						T.Errorf("ones: unexpected return value %v, expected 0", all)
					}
				}
				if bytes.Compare(dst, src) != 0 {
					T.Errorf("ones: unexpected result %x, expected %x", dst, src)
				}
				if got, want := popcount(dst), popcount(src); got != want {
					T.Errorf("ones: unexpected count %d, expected %d", got, want)
				}
			})
		}
	}
}

<<<<<<< HEAD
func TestBitAndAVX2Flag(T *testing.T) {
	if !util.UseAVX2 {
		T.SkipNow()
	}
	// calls use the function selector to do proper last byte masking!
	for _, sz := range bitsetSizes {
		zeros := fillBitset(nil, sz, 0)
		ones := fillBitset(nil, sz, 0xff)
		for _, pt := range bitsetPatterns {
			T.Run(f("%d_%x", sz, pt), func(t *testing.T) {
				src := fillBitset(nil, sz, pt)
				dst := fillBitset(nil, sz, pt)

				// same value, same slice
				any, all := bitsetAndAVX2Flag(dst, dst, sz)
				if pt == 0x80 && sz == 7 {
					if any {
						T.Errorf("dst===src: unexpected return value %v, expected false", any)
					}
				} else {
					if !any {
						T.Errorf("dst===src: unexpected return value %v, expected true", any)
					}
				}
				if pt == 0xff {
					if !all {
						T.Errorf("dst===src: unexpected return value %v, expected true", all)
					}
				} else {
					if all {
						T.Errorf("dst===src: unexpected return value %v, expected false", all)
					}
				}
				if bytes.Compare(dst, src) != 0 {
					T.Errorf("dst===src: unexpected result %x, expected %x", dst, src)
				}
				if got, want := popcount(dst), popcount(src); got != want {
					T.Errorf("dst===src: unexpected count %d, expected %d", got, want)
				}

				// same value, other slice
				copy(dst, src)
				any, all = bitsetAndAVX2Flag(dst, src, sz)
				if pt == 0x80 && sz == 7 {
					if any {
						T.Errorf("dst==src: unexpected return value %v, expected false", any)
					}
				} else {
					if !any {
						T.Errorf("dst==src: unexpected return value %v, expected true", any)
					}
				}
				if pt == 0xff {
					if !all {
						T.Errorf("dst==src: unexpected return value %v, expected true", all)
					}
				} else {
					if all {
						T.Errorf("dst==src: unexpected return value %v, expected false", all)
					}
				}
				if bytes.Compare(dst, src) != 0 {
					T.Errorf("dst==src: unexpected result %x, expected %x", dst, src)
				}
				if got, want := popcount(dst), popcount(src); got != want {
					T.Errorf("dst==src: unexpected count %d, expected %d", got, want)
				}

				// all zeros
				copy(dst, src)
				any, all = bitsetAndAVX2Flag(dst, zeros, sz)
				if any {
					T.Errorf("zeros: unexpected return value %v, expected false", any)
				}
				if all {
					T.Errorf("zeros: unexpected return value %v, expected false", all)
				}
				if bytes.Compare(dst, zeros) != 0 {
					T.Errorf("zeros: unexpected result %x, expected %x", dst, zeros)
				}
				if got, want := popcount(dst), 0; got != want {
					T.Errorf("zeros: unexpected count %d, expected %d", got, want)
				}

				// all ones
				copy(dst, src)
				any, all = bitsetAndAVX2Flag(dst, ones, sz)
				if pt == 0x80 && sz == 7 {
					if any {
						T.Errorf("ones: unexpected return value %v, expected false", any)
					}
				} else {
					if !any {
						T.Errorf("ones: unexpected return value %v, expected true", any)
					}
				}
				if pt == 0xff {
					if !all {
						T.Errorf("ones: unexpected return value %v, expected true", all)
					}
				} else {
					if all {
						T.Errorf("ones: unexpected return value %v, expected false", all)
					}
				}
				if bytes.Compare(dst, src) != 0 {
					T.Errorf("ones: unexpected result %x, expected %x", dst, src)
				}
				if got, want := popcount(dst), popcount(src); got != want {
					T.Errorf("ones: unexpected count %d, expected %d", got, want)
				}
			})
		}
	}
}

=======
>>>>>>> bb80757c
func TestBitAndNotGeneric(T *testing.T) {
	for _, sz := range bitsetSizes {
		zeros := fillBitset(nil, sz, 0)
		ones := fillBitset(nil, sz, 0xff)
		for _, pt := range bitsetPatterns {
			T.Run(f("%d_%x", sz, pt), func(t *testing.T) {
				src := fillBitset(nil, sz, pt)
				dst := make([]byte, len(src))

				// same value, same slice
				bitsetAndNotGeneric(dst, dst, sz)
				if bytes.Compare(dst, zeros) != 0 {
					T.Errorf("dst===src: unexpected result %x, expected %x", dst, zeros)
				}
				if got, want := popcount(dst), 0; got != want {
					T.Errorf("dst===src: unexpected count %d, expected %d", got, want)
				}

				// same value, other slice
				copy(dst, src)
				bitsetAndNotGeneric(dst, src, sz)
				if bytes.Compare(dst, zeros) != 0 {
					T.Errorf("dst==src: unexpected result %x, expected %x", dst, zeros)
				}
				if got, want := popcount(dst), 0; got != want {
					T.Errorf("dst==src: unexpected count %d, expected %d", got, want)
				}

				// val AND NOT zeros == val
				copy(dst, src)
				bitsetAndNotGeneric(dst, zeros, sz)
				if bytes.Compare(dst, src) != 0 {
					T.Errorf("zeros: unexpected result %x, expected %x", dst, src)
				}
				if got, want := popcount(dst), popcount(src); got != want {
					T.Errorf("zeros: unexpected count %d, expected %d", got, want)
				}

				// all AND NOT ones == zero
				copy(dst, src)
				bitsetAndNotGeneric(dst, ones, sz)
				if bytes.Compare(dst, zeros) != 0 {
					T.Errorf("ones: unexpected result %x, expected %x", dst, zeros)
				}
				if got, want := popcount(dst), 0; got != want {
					T.Errorf("ones: unexpected count %d, expected %d", got, want)
				}
			})
		}
	}
}

<<<<<<< HEAD
func TestBitAndNotAVX2(T *testing.T) {
	if !util.UseAVX2 {
		T.SkipNow()
	}
	// calls use the function selector to do proper last byte masking!
	for _, sz := range bitsetSizes {
		zeros := fillBitset(nil, sz, 0)
		ones := fillBitset(nil, sz, 0xff)
		for _, pt := range bitsetPatterns {
			T.Run(f("%d_%x", sz, pt), func(t *testing.T) {
				src := fillBitset(nil, sz, pt)
				dst := make([]byte, len(src))

				// same value, same slice
				bitsetAndNot(dst, dst, sz)
				if bytes.Compare(dst, zeros) != 0 {
					T.Errorf("dst===src: unexpected result %x, expected %x", dst, zeros)
				}
				if got, want := popcount(dst), 0; got != want {
					T.Errorf("dst===src: unexpected count %d, expected %d", got, want)
				}

				// same value, other slice
				copy(dst, src)
				bitsetAndNot(dst, src, sz)
				if bytes.Compare(dst, zeros) != 0 {
					T.Errorf("dst==src: unexpected result %x, expected %x", dst, zeros)
				}
				if got, want := popcount(dst), 0; got != want {
					T.Errorf("dst==src: unexpected count %d, expected %d", got, want)
				}

				// val AND NOT zeros == val
				copy(dst, src)
				bitsetAndNot(dst, zeros, sz)
				if bytes.Compare(dst, src) != 0 {
					T.Errorf("zeros: unexpected result %x, expected %x", dst, src)
				}
				if got, want := popcount(dst), popcount(src); got != want {
					T.Errorf("zeros: unexpected count %d, expected %d", got, want)
				}

				// all AND NOT ones == zero
				copy(dst, src)
				bitsetAndNot(dst, ones, sz)
				if bytes.Compare(dst, zeros) != 0 {
					T.Errorf("ones: unexpected result %x, expected %x", dst, zeros)
				}
				if got, want := popcount(dst), 0; got != want {
					T.Errorf("ones: unexpected count %d, expected %d", got, want)
				}
			})
		}
	}
}

=======
>>>>>>> bb80757c
func TestBitOrGeneric(T *testing.T) {
	for _, sz := range bitsetSizes {
		zeros := fillBitset(nil, sz, 0)
		ones := fillBitset(nil, sz, 0xff)
		for _, pt := range bitsetPatterns {
			T.Run(f("%d_%x", sz, pt), func(t *testing.T) {
				src := fillBitset(nil, sz, pt)
				dst := fillBitset(nil, sz, pt)

				// same value, same slice
				bitsetOrGeneric(dst, dst, sz)
				if bytes.Compare(dst, src) != 0 {
					T.Errorf("dst===src: unexpected result %x, expected %x", dst, src)
				}
				if got, want := popcount(dst), popcount(src); got != want {
					T.Errorf("dst===src: unexpected count %d, expected %d", got, want)
				}

				// same value, other slice
				copy(dst, src)
				bitsetOrGeneric(dst, src, sz)
				if bytes.Compare(dst, src) != 0 {
					T.Errorf("dst==src: unexpected result %x, expected %x", dst, src)
				}
				if got, want := popcount(dst), popcount(src); got != want {
					T.Errorf("dst==src: unexpected count %d, expected %d", got, want)
				}

				// val OR zeros == val
				copy(dst, src)
				bitsetOrGeneric(dst, zeros, sz)
				if bytes.Compare(dst, src) != 0 {
					T.Errorf("zeros: unexpected result %x, expected %x", dst, src)
				}
				if got, want := popcount(dst), popcount(src); got != want {
					T.Errorf("zeros: unexpected count %d, expected %d", got, want)
				}

				// all OR ones == ones
				copy(dst, src)
				bitsetOrGeneric(dst, ones, sz)
				if bytes.Compare(dst, ones) != 0 {
					T.Errorf("ones: unexpected result %x, expected %x", dst, ones)
				}
				if got, want := popcount(dst), popcount(ones); got != want {
					T.Errorf("ones: unexpected count %d, expected %d", got, want)
				}
			})
		}
	}
}

func TestBitOrGenericFlag(T *testing.T) {
	// calls use the function selector to do proper last byte masking!
	for _, sz := range bitsetSizes {
		zeros := fillBitset(nil, sz, 0)
		ones := fillBitset(nil, sz, 0xff)
		for _, pt := range bitsetPatterns {
			T.Run(f("%d_%x", sz, pt), func(t *testing.T) {
				src := fillBitset(nil, sz, pt)
				dst := fillBitset(nil, sz, pt)

				// same value, same slice
				any, all := bitsetOrGenericFlag(dst, dst, sz)
				if pt == 0x80 && sz == 7 {
					if any {
						T.Errorf("dst===src: unexpected return value %v, expected false", any)
					}
				} else {
					if !any {
						T.Errorf("dst===src: unexpected return value %v, expected true", any)
					}
				}
				if pt == 0xff {
					if !all {
						T.Errorf("dst===src: unexpected return value %v, expected true", all)
					}
				} else {
					if all {
						T.Errorf("dst===src: unexpected return value %v, expected false", all)
					}
				}
				if bytes.Compare(dst, src) != 0 {
					T.Errorf("dst===src: unexpected result %x, expected %x", dst, src)
				}
				if got, want := popcount(dst), popcount(src); got != want {
					T.Errorf("dst===src: unexpected count %d, expected %d", got, want)
				}

				// same value, other slice
				copy(dst, src)
				any, all = bitsetOrGenericFlag(dst, src, sz)
				if pt == 0x80 && sz == 7 {
					if any {
						T.Errorf("dst==src: unexpected return value %v, expected false", any)
					}
				} else {
					if !any {
						T.Errorf("dst==src: unexpected return value %v, expected true", any)
					}
				}
				if pt == 0xff {
					if !all {
						T.Errorf("dst==src: unexpected return value %v, expected true", all)
					}
				} else {
					if all {
						T.Errorf("dst==src: unexpected return value %v, expected false", all)
					}
				}
				if bytes.Compare(dst, src) != 0 {
					T.Errorf("dst==src: unexpected result %x, expected %x", dst, src)
				}
				if got, want := popcount(dst), popcount(src); got != want {
					T.Errorf("dst==src: unexpected count %d, expected %d", got, want)
				}

				// all zeros
				copy(dst, src)
				any, all = bitsetOrGenericFlag(dst, zeros, sz)
				if pt == 0x80 && sz == 7 {
					if any {
						T.Errorf("zeros: unexpected return value %v, expected false", any)
					}
				} else {
					if !any {
						T.Errorf("zeros: unexpected return value %v, expected true", any)
					}
				}
				if pt == 0xff {
					if !all {
						T.Errorf("zeros: unexpected return value %v, expected true", all)
					}
				} else {
					if all {
						T.Errorf("zeros: unexpected return value %v, expected 0", all)
					}
				}
				if bytes.Compare(dst, src) != 0 {
					T.Errorf("zeros: unexpected result %x, expected %x", dst, src)
				}
				if got, want := popcount(dst), popcount(src); got != want {
					T.Errorf("zeros: unexpected count %d, expected %d", got, want)
				}

				// all ones
				copy(dst, src)
				any, all = bitsetOrGenericFlag(dst, ones, sz)
				if !any {
					T.Errorf("ones: unexpected return value %v, expected true", any)
				}
				if !all {
					T.Errorf("ones: unexpected return value %v, expected true", all)
				}
				if bytes.Compare(dst, ones) != 0 {
					T.Errorf("ones: unexpected result %x, expected %x", dst, ones)
				}
				if got, want := popcount(dst), popcount(ones); got != want {
					T.Errorf("ones: unexpected count %d, expected %d", got, want)
				}
			})
		}
	}
}

<<<<<<< HEAD
func TestBitOrAVX2(T *testing.T) {
	if !util.UseAVX2 {
		T.SkipNow()
	}
	// calls use the function selector to do proper last byte masking!
	for _, sz := range bitsetSizes {
		zeros := fillBitset(nil, sz, 0)
		ones := fillBitset(nil, sz, 0xff)
		for _, pt := range bitsetPatterns {
			T.Run(f("%d_%x", sz, pt), func(t *testing.T) {
				src := fillBitset(nil, sz, pt)
				dst := fillBitset(nil, sz, pt)

				// same value, same slice
				bitsetOr(dst, dst, sz)
				if bytes.Compare(dst, src) != 0 {
					T.Errorf("dst===src: unexpected result %x, expected %x", dst, src)
				}
				if got, want := popcount(dst), popcount(src); got != want {
					T.Errorf("dst===src: unexpected count %d, expected %d", got, want)
				}

				// same value, other slice
				copy(dst, src)
				bitsetOr(dst, src, sz)
				if bytes.Compare(dst, src) != 0 {
					T.Errorf("dst==src: unexpected result %x, expected %x", dst, src)
				}
				if got, want := popcount(dst), popcount(src); got != want {
					T.Errorf("dst==src: unexpected count %d, expected %d", got, want)
				}

				// val OR zeros == val
				copy(dst, src)
				bitsetOr(dst, zeros, sz)
				if bytes.Compare(dst, src) != 0 {
					T.Errorf("zeros: unexpected result %x, expected %x", dst, src)
				}
				if got, want := popcount(dst), popcount(src); got != want {
					T.Errorf("zeros: unexpected count %d, expected %d", got, want)
				}

				// all OR ones == ones
				copy(dst, src)
				bitsetOr(dst, ones, sz)
				if bytes.Compare(dst, ones) != 0 {
					T.Errorf("ones: unexpected result %x, expected %x", dst, ones)
				}
				if got, want := popcount(dst), popcount(ones); got != want {
					T.Errorf("ones: unexpected count %d, expected %d", got, want)
				}
			})
		}
	}
}

func TestBitOrAVX2Flag(T *testing.T) {
	if !util.UseAVX2 {
		T.SkipNow()
	}
	// calls use the function selector to do proper last byte masking!
	for _, sz := range bitsetSizes {
		zeros := fillBitset(nil, sz, 0)
		ones := fillBitset(nil, sz, 0xff)
		for _, pt := range bitsetPatterns {
			T.Run(f("%d_%x", sz, pt), func(t *testing.T) {
				src := fillBitset(nil, sz, pt)
				dst := fillBitset(nil, sz, pt)

				// same value, same slice
				any, all := bitsetOrAVX2Flag(dst, dst, sz)
				if pt == 0x80 && sz == 7 {
					if any {
						T.Errorf("dst===src: unexpected return value %v, expected false", any)
					}
				} else {
					if !any {
						T.Errorf("dst===src: unexpected return value %v, expected true", any)
					}
				}
				if pt == 0xff {
					if !all {
						T.Errorf("dst===src: unexpected return value %v, expected true", all)
					}
				} else {
					if all {
						T.Errorf("dst===src: unexpected return value %v, expected false", all)
					}
				}
				if bytes.Compare(dst, src) != 0 {
					T.Errorf("dst===src: unexpected result %x, expected %x", dst, src)
				}
				if got, want := popcount(dst), popcount(src); got != want {
					T.Errorf("dst===src: unexpected count %d, expected %d", got, want)
				}

				// same value, other slice
				copy(dst, src)
				any, all = bitsetOrAVX2Flag(dst, src, sz)
				if pt == 0x80 && sz == 7 {
					if any {
						T.Errorf("dst==src: unexpected return value %v, expected false", any)
					}
				} else {
					if !any {
						T.Errorf("dst==src: unexpected return value %v, expected true", any)
					}
				}
				if pt == 0xff {
					if !all {
						T.Errorf("dst==src: unexpected return value %v, expected true", all)
					}
				} else {
					if all {
						T.Errorf("dst==src: unexpected return value %v, expected false", all)
					}
				}
				if bytes.Compare(dst, src) != 0 {
					T.Errorf("dst==src: unexpected result %x, expected %x", dst, src)
				}
				if got, want := popcount(dst), popcount(src); got != want {
					T.Errorf("dst==src: unexpected count %d, expected %d", got, want)
				}

				// all zeros
				copy(dst, src)
				any, all = bitsetOrAVX2Flag(dst, zeros, sz)
				if pt == 0x80 && sz == 7 {
					if any {
						T.Errorf("zeros: unexpected return value %v, expected false", any)
					}
				} else {
					if !any {
						T.Errorf("zeros: unexpected return value %v, expected true", any)
					}
				}
				if pt == 0xff {
					if !all {
						T.Errorf("zeros: unexpected return value %v, expected true", all)
					}
				} else {
					if all {
						T.Errorf("zeros: unexpected return value %v, expected 0", all)
					}
				}
				if bytes.Compare(dst, src) != 0 {
					T.Errorf("zeros: unexpected result %x, expected %x", dst, src)
				}
				if got, want := popcount(dst), popcount(src); got != want {
					T.Errorf("zeros: unexpected count %d, expected %d", got, want)
				}

				// all ones
				copy(dst, src)
				any, all = bitsetOrAVX2Flag(dst, ones, sz)
				if !any {
					T.Errorf("ones: unexpected return value %v, expected true", any)
				}
				if !all {
					T.Errorf("ones: unexpected return value %v, expected true", all)
				}
				if bytes.Compare(dst, ones) != 0 {
					T.Errorf("ones: unexpected result %x, expected %x", dst, ones)
				}
				if got, want := popcount(dst), popcount(ones); got != want {
					T.Errorf("ones: unexpected count %d, expected %d", got, want)
				}
			})
		}
	}
}

=======
>>>>>>> bb80757c
func TestBitXorGeneric(T *testing.T) {
	for _, sz := range bitsetSizes {
		zeros := fillBitset(nil, sz, 0)
		ones := fillBitset(nil, sz, 0xff)
		for _, pt := range bitsetPatterns {
			T.Run(f("%d_%x", sz, pt), func(t *testing.T) {
				src := fillBitset(nil, sz, pt)
				dst := fillBitset(nil, sz, pt)

				// same value, same slice
				bitsetXorGeneric(dst, dst, sz)
				if bytes.Compare(dst, zeros) != 0 {
					T.Errorf("dst===src: unexpected result %x, expected %x", dst, zeros)
				}
				if got, want := popcount(dst), 0; got != want {
					T.Errorf("dst===src: unexpected count %d, expected %d", got, want)
				}

				// same value, other slice
				copy(dst, src)
				bitsetXorGeneric(dst, src, sz)
				if bytes.Compare(dst, zeros) != 0 {
					T.Errorf("dst==src: unexpected result %x, expected %x", dst, zeros)
				}
				if got, want := popcount(dst), 0; got != want {
					T.Errorf("dst==src: unexpected count %d, expected %d", got, want)
				}

				// val XOR zeros == val
				copy(dst, src)
				bitsetXorGeneric(dst, zeros, sz)
				if bytes.Compare(dst, src) != 0 {
					T.Errorf("zeros: unexpected result %x, expected %x", dst, src)
				}
				if got, want := popcount(dst), popcount(src); got != want {
					T.Errorf("zeros: unexpected count %d, expected %d", got, want)
				}

				// val XOR ones == neg(val)
				copy(dst, src)
				bitsetXorGeneric(dst, ones, sz)
				cmp := fillBitset(nil, sz, ^pt)
				if bytes.Compare(dst, cmp) != 0 {
					T.Errorf("ones: unexpected result %x, expected %x", dst, cmp)
				}
				if got, want := popcount(dst), popcount(cmp); got != want {
					T.Errorf("ones: unexpected count %d, expected %d", got, want)
				}
			})
		}
	}
}

<<<<<<< HEAD
func TestBitXorAVX2(T *testing.T) {
	if !util.UseAVX2 {
		T.SkipNow()
	}
	// calls use the function selector to do proper last byte masking!
	for _, sz := range bitsetSizes {
		zeros := fillBitset(nil, sz, 0)
		ones := fillBitset(nil, sz, 0xff)
		for _, pt := range bitsetPatterns {
			T.Run(f("%d_%x", sz, pt), func(t *testing.T) {
				src := fillBitset(nil, sz, pt)
				dst := fillBitset(nil, sz, pt)

				// same value, same slice
				bitsetXor(dst, dst, sz)
				if bytes.Compare(dst, zeros) != 0 {
					T.Errorf("dst===src: unexpected result %x, expected %x", dst, zeros)
				}
				if got, want := popcount(dst), 0; got != want {
					T.Errorf("dst===src: unexpected count %d, expected %d", got, want)
				}

				// same value, other slice
				copy(dst, src)
				bitsetXor(dst, src, sz)
				if bytes.Compare(dst, zeros) != 0 {
					T.Errorf("dst==src: unexpected result %x, expected %x", dst, zeros)
				}
				if got, want := popcount(dst), 0; got != want {
					T.Errorf("dst==src: unexpected count %d, expected %d", got, want)
				}

				// val XOR zeros == val
				copy(dst, src)
				bitsetXor(dst, zeros, sz)
				if bytes.Compare(dst, src) != 0 {
					T.Errorf("zeros: unexpected result %x, expected %x", dst, src)
				}
				if got, want := popcount(dst), popcount(src); got != want {
					T.Errorf("zeros: unexpected count %d, expected %d", got, want)
				}

				// val XOR ones == neg(val)
				copy(dst, src)
				bitsetXor(dst, ones, sz)
				cmp := fillBitset(nil, sz, ^pt)
				if bytes.Compare(dst, cmp) != 0 {
					T.Errorf("ones: unexpected result %x, expected %x", dst, cmp)
				}
				if got, want := popcount(dst), popcount(cmp); got != want {
					T.Errorf("ones: unexpected count %d, expected %d", got, want)
				}
			})
		}
	}
}

=======
>>>>>>> bb80757c
func TestBitNegGeneric(T *testing.T) {
	for _, sz := range bitsetSizes {
		for _, pt := range bitsetPatterns {
			T.Run(f("%d_%x", sz, pt), func(t *testing.T) {
				src := fillBitset(nil, sz, pt)
				cmp := fillBitset(nil, sz, ^pt)

				bitsetNegGeneric(src, sz)
				if bytes.Compare(src, cmp) != 0 {
					T.Errorf("unexpected result %x, expected %x", src, cmp)
				}
				if got, want := popcount(src), popcount(cmp); got != want {
					T.Errorf("unexpected count %d, expected %d", got, want)
				}
			})
		}
	}
}

<<<<<<< HEAD
func TestBitNegAVX2(T *testing.T) {
	if !util.UseAVX2 {
		T.SkipNow()
	}
	// calls use the function selector to do proper last byte masking!
	for _, sz := range bitsetSizes {
		for _, pt := range bitsetPatterns {
			T.Run(f("%d_%x", sz, pt), func(t *testing.T) {
				src := fillBitset(nil, sz, pt)
				cmp := fillBitset(nil, sz, ^pt)

				bitsetNeg(src, sz)
				if bytes.Compare(src, cmp) != 0 {
					T.Errorf("unexpected result %x, expected %x", src, cmp)
				}
				if got, want := popcount(src), popcount(cmp); got != want {
					T.Errorf("unexpected count %d, expected %d", got, want)
				}
			})
		}
	}
}

=======
>>>>>>> bb80757c
// Test high-level bitset API
//
func TestBitsetNew(T *testing.T) {
	for _, c := range bitsetCases {
		T.Run(c.name, func(t *testing.T) {
			bits := NewBitset(c.size)
			if got, want := len(bits.Bytes()), len(c.source); got != want {
				T.Errorf("unexpected buf length %d, expected %d", got, want)
			}
			if got, want := bits.Len(), c.size; got != want {
				T.Errorf("unexpected size %d, expected %d", got, want)
			}
			if got, want := bits.Count(), 0; got != want {
				T.Errorf("unexpected count %d, expected %d", got, want)
			}
			checkCleanTail(T, bits.Bytes())
		})
	}
}

func TestBitsetFromBytes(T *testing.T) {
	for _, c := range bitsetCases {
		T.Run(c.name, func(t *testing.T) {
			bits := NewBitsetFromBytes(c.source, c.size)
			if got, want := len(bits.Bytes()), len(c.source); got != want {
				T.Errorf("unexpected buf length %d, expected %d", got, want)
			}
			if got, want := bits.Len(), c.size; got != want {
				T.Errorf("unexpected size %d, expected %d", got, want)
			}
			if got, want := bits.Count(), c.count; got != want {
				T.Errorf("unexpected count %d, expected %d", got, want)
			}
			if bytes.Compare(bits.Bytes(), c.result) != 0 {
				T.Errorf("unexpected result %x, expected %x", bits.Bytes(), c.source)
			}
		})
	}
}

func TestBitsetOne(T *testing.T) {
	for _, sz := range bitsetSizes {
		T.Run(f("%d", sz), func(t *testing.T) {
			bits := NewBitset(sz)
			bits.One()
			if got, want := len(bits.Bytes()), bitFieldLen(sz); got != want {
				T.Errorf("unexpected buf length %d, expected %d", got, want)
			}
			if got, want := bits.Len(), sz; got != want {
				T.Errorf("unexpected size %d, expected %d", got, want)
			}
			if got, want := bits.Count(), sz; got != want {
				T.Errorf("unexpected count %d, expected %d", got, want)
			}
			buf := bytes.Repeat([]byte{0xff}, bitFieldLen(sz)-1)
			buf = append(buf, byte(0xff>>((8-uint(sz)&0x7)&0x7)&0xff))
			if bytes.Compare(bits.Bytes(), buf) != 0 {
				T.Errorf("unexpected result %x, expected %x", bits.Bytes(), buf)
			}
		})
	}
}

func TestBitsetZero(T *testing.T) {
	for _, c := range bitsetCases {
		T.Run(c.name, func(t *testing.T) {
			bits := NewBitsetFromBytes(c.source, c.size)
			bits.Zero()
			if got, want := len(bits.Bytes()), len(c.source); got != want {
				T.Errorf("unexpected buf length %d, expected %d", got, want)
			}
			if got, want := bits.Len(), c.size; got != want {
				T.Errorf("unexpected size %d, expected %d", got, want)
			}
			if got, want := bits.Count(), 0; got != want {
				T.Errorf("unexpected count %d, expected %d", got, want)
			}
			buf := bytes.Repeat([]byte{0}, bitFieldLen(c.size))
			if bytes.Compare(bits.Bytes(), buf) != 0 {
				T.Errorf("unexpected result %x, expected %x", bits.Bytes(), buf)
			}
		})
	}
}

func TestBitsetGrow(T *testing.T) {
	for _, sz := range bitsetSizes {
		for _, sznew := range bitsetSizes {
			T.Run(f("%d_%d", sz, sznew), func(t *testing.T) {
				bits := NewBitset(sz)
				bits.One()
				bits.Grow(sznew)
				if got, want := len(bits.Bytes()), bitFieldLen(sznew); got != want {
					T.Errorf("unexpected buf length %d, expected %d", got, want)
					T.FailNow()
				}
				if got, want := bits.Len(), sznew; got != want {
					T.Errorf("unexpected size %d, expected %d", got, want)
					T.FailNow()
				}
				if got, want := bits.Count(), min(sz, sznew); got != want {
					T.Errorf("unexpected count %d, expected %d", got, want)
					T.FailNow()
				}
				if got, want := bits.Count(), popcount(bits.Bytes()); got != want {
					T.Errorf("unexpected real count %d, expected %d", got, want)
					T.FailNow()
				}
				lena := bitFieldLen(sz)
				lenb := bitFieldLen(sznew)
				diff := lena - lenb
				buf := bytes.Repeat([]byte{0xff}, min(lena, lenb))
				buf[len(buf)-1] &= byte(0xff >> (7 - uint(min(sz, sznew)-1)&0x7))
				if diff < 0 {
					buf = append(buf, bytes.Repeat([]byte{0x0}, -diff)...)
				}
				if bytes.Compare(bits.Bytes(), buf) != 0 {
					T.Errorf("unexpected result %x, expected %x", bits.Bytes(), buf)
					T.FailNow()
				}
				checkCleanTail(T, bits.Bytes())
			})
		}
	}
	// clear/reset bitset to zero
	for _, sz := range bitsetSizes {
		T.Run(f("%d_grow_0", sz), func(t *testing.T) {
			bits := NewBitset(sz)
			bits.One()
			bits.Grow(0)
			if got, want := len(bits.Bytes()), 0; got != want {
				T.Errorf("unexpected buf length %d, expected %d", got, want)
				T.FailNow()
			}
			if got, want := bits.Len(), 0; got != want {
				T.Errorf("unexpected size %d, expected %d", got, want)
				T.FailNow()
			}
			if got, want := bits.Count(), 0; got != want {
				T.Errorf("unexpected count %d, expected %d", got, want)
				T.FailNow()
			}
			checkCleanTail(T, bits.Bytes())
		})
	}
	// grow + 1
	for _, sz := range bitsetSizes {
		T.Run(f("%d_grow+1", sz), func(t *testing.T) {
			bits := NewBitset(sz)
			bits.One()
			bits.Grow(bits.Len() + 1)
			bits.Set(bits.Len() - 1)
			if got, want := len(bits.Bytes()), bitFieldLen(sz+1); got != want {
				T.Errorf("unexpected buf length %d, expected %d", got, want)
				T.FailNow()
			}
			if got, want := bits.Len(), sz+1; got != want {
				T.Errorf("unexpected size %d, expected %d", got, want)
				T.FailNow()
			}
			if got, want := bits.Count(), sz+1; got != want {
				T.Errorf("unexpected count %d, expected %d", got, want)
				T.FailNow()
			}
			if got, want := bits.Count(), popcount(bits.Bytes()); got != want {
				T.Errorf("unexpected real count %d, expected %d", got, want)
				T.FailNow()
			}
			checkCleanTail(T, bits.Bytes())
		})
	}
}

func TestBitsetFill(T *testing.T) {
	for _, sz := range bitsetSizes {
		for _, pt := range bitsetPatterns {
			T.Run(f("%d_%x", sz, pt), func(t *testing.T) {
				cmp := fillBitset(nil, sz, pt)
				bits := NewBitset(sz)
				bits.Fill(pt)

				if got, want := len(bits.Bytes()), bitFieldLen(sz); got != want {
					T.Errorf("unexpected buf length %d, expected %d", got, want)
				}
				if got, want := bits.Len(), sz; got != want {
					T.Errorf("unexpected size %d, expected %d", got, want)
				}
				if got, want := bits.Count(), popcount(cmp); got != want {
					T.Errorf("unexpected count %d, expected %d", got, want)
				}
				if bytes.Compare(bits.Bytes(), cmp) != 0 {
					T.Errorf("unexpected result %x, expected %x", bits.Bytes(), cmp)
				}
			})
		}
	}
}

func TestBitsetSet(T *testing.T) {
	for _, sz := range bitsetSizes {
		T.Run(f("%d", sz), func(t *testing.T) {
			bits := NewBitset(sz)
			cmp := fillBitset(nil, sz, 0)

			// set first bit
			bits.Set(0)
			cmp[0] |= 0x01
			if got, want := bits.Count(), 1; got != want {
				T.Errorf("unexpected count %d, expected %d", got, want)
			}
			if !bits.IsSet(0) {
				T.Errorf("unexpected IsSet=false")
			}
			if bytes.Compare(bits.Bytes(), cmp) != 0 {
				T.Errorf("unexpected result %x, expected %x", bits.Bytes(), cmp)
			}

			// set last bit
			bits.Set(sz - 1)
			cmp[(sz-1)>>3] |= 1 << uint((sz-1)&0x7)
			if got, want := bits.Count(), 2; got != want {
				T.Errorf("unexpected count %d, expected %d", got, want)
			}
			if !bits.IsSet(sz - 1) {
				T.Errorf("unexpected IsSet=false")
			}
			if bytes.Compare(bits.Bytes(), cmp) != 0 {
				T.Errorf("unexpected result %x, expected %x", bits.Bytes(), cmp)
			}

			// set invalid bit
			bits.Set(-1)
			if got, want := bits.Count(), 2; got != want {
				T.Errorf("unexpected count %d, expected %d", got, want)
			}
			if bits.IsSet(-1) {
				T.Errorf("unexpected IsSet=true")
			}
			if bytes.Compare(bits.Bytes(), cmp) != 0 {
				T.Errorf("unexpected result %x, expected %x", bits.Bytes(), cmp)
			}

			bits.Set(sz)
			if got, want := bits.Count(), 2; got != want {
				T.Errorf("unexpected count %d, expected %d", got, want)
			}
			if bits.IsSet(sz) {
				T.Errorf("unexpected IsSet=true")
			}
			if bytes.Compare(bits.Bytes(), cmp) != 0 {
				T.Errorf("unexpected result %x, expected %x", bits.Bytes(), cmp)
			}
			checkCleanTail(T, bits.Bytes())
		})
	}
}

func TestBitsetClear(T *testing.T) {
	for _, sz := range bitsetSizes {
		T.Run(f("%d", sz), func(t *testing.T) {
			bits := NewBitset(sz)
			bits.One()
			cmp := fillBitset(nil, sz, 0xff)

			// clear first bit
			bits.Clear(0)
			cmp[0] &= 0xfe
			if got, want := bits.Count(), popcount(cmp); got != want {
				T.Errorf("first: unexpected count %d, expected %d", got, want)
			}
			if bits.IsSet(0) {
				T.Errorf("unexpected IsSet=true")
			}
			if bytes.Compare(bits.Bytes(), cmp) != 0 {
				T.Errorf("first: unexpected result %x, expected %x", bits.Bytes(), cmp)
			}

			// clear last bit
			bits.Clear(sz - 1)
			cmp[(sz-1)>>3] &^= 1 << uint((sz-1)&0x7)
			if got, want := bits.Count(), popcount(cmp); got != want {
				T.Errorf("last: unexpected count %d, expected %d", got, want)
			}
			if bits.IsSet(sz - 1) {
				T.Errorf("unexpected IsSet=true")
			}
			if bytes.Compare(bits.Bytes(), cmp) != 0 {
				T.Errorf("last: unexpected result %x, expected %x", bits.Bytes(), cmp)
			}

			// clear invalid bit
			bits.Clear(-1)
			if got, want := bits.Count(), popcount(cmp); got != want {
				T.Errorf("invalid-: unexpected count %d, expected %d", got, want)
			}
			if bits.IsSet(-1) {
				T.Errorf("unexpected IsSet=true")
			}
			if bytes.Compare(bits.Bytes(), cmp) != 0 {
				T.Errorf("invalid-: unexpected result %x, expected %x", bits.Bytes(), cmp)
			}

			bits.Clear(sz)
			if got, want := bits.Count(), popcount(cmp); got != want {
				T.Errorf("invalid+: unexpected count %d, expected %d", got, want)
			}
			if bits.IsSet(sz) {
				T.Errorf("unexpected IsSet=true")
			}
			if bytes.Compare(bits.Bytes(), cmp) != 0 {
				T.Errorf("invalid+: unexpected result %x, expected %x", bits.Bytes(), cmp)
			}
		})
	}
}

<<<<<<< HEAD
func TestBitsetReverseAVX2(T *testing.T) {
	if !util.UseAVX2 {
		T.SkipNow()
	}
	for _, sz := range bitsetSizes {
		bits := fillBitsetSaw(nil, sz)
		cmp := make([]byte, len(bits))
		copy(cmp, bits)
		bitsetReverseGeneric(cmp)
		bitsetReverseAVX2(bits, bitsetReverseLut256)

		if got, want := len(bits), len(cmp); got != want {
			T.Errorf("%d: unexpected buf length %d, expected %d", sz, got, want)
		}
		if got, want := popcount(bits), popcount(cmp); got != want {
			T.Errorf("%d: unexpected count %d, expected %d", sz, got, want)
		}
		if bytes.Compare(bits, cmp) != 0 {
			T.Errorf("%d: unexpected result %x, expected %x", sz, bits, cmp)
		}
	}
}

=======
>>>>>>> bb80757c
func TestBitsetIndexGeneric(T *testing.T) {
	for _, c := range runTestcases {
		idx := make([]uint32, len(c.idx))
		T.Run(c.name, func(t *testing.T) {
			var ret = bitsetIndexesGeneric(c.buf, c.size, idx)
			if got, want := ret, popcount(c.buf); got != want {
				T.Errorf("unexpected index vector length %d, expected %d", got, want)
			}
			if got, want := ret, len(c.idx); got != want {
				T.Errorf("unexpected return value %d, expected %d", got, want)
			}
			if !reflect.DeepEqual(idx, c.idx) {
				T.Errorf("unexpected result %d, expected %d", idx, c.idx)
			}
		})
	}
}

func TestBitsetIndexGenericSkip16(T *testing.T) {
	for _, c := range runTestcases {
		idx := make([]uint32, len(c.idx))
		T.Run(c.name, func(t *testing.T) {
			var ret = bitsetIndexesGenericSkip16(c.buf, c.size, idx)
			if got, want := ret, popcount(c.buf); got != want {
				T.Errorf("unexpected index vector length %d, expected %d", got, want)
			}
			if got, want := ret, len(c.idx); got != want {
				T.Errorf("unexpected return value %d, expected %d", got, want)
			}
			if !reflect.DeepEqual(idx, c.idx) {
				T.Errorf("unexpected result %d, expected %d", idx, c.idx)
			}
		})
	}
}

func TestBitsetIndexGenericSkip64(T *testing.T) {
	for _, c := range runTestcases {
		idx := make([]uint32, len(c.idx))
		T.Run(c.name, func(t *testing.T) {
			var ret = bitsetIndexesGenericSkip64(c.buf, c.size, idx)
			if got, want := ret, popcount(c.buf); got != want {
				T.Errorf("unexpected index vector length %d, expected %d", got, want)
			}
			if got, want := ret, len(c.idx); got != want {
				T.Errorf("unexpected return value %d, expected %d", got, want)
			}
			if !reflect.DeepEqual(idx, c.idx) {
				T.Errorf("unexpected result %d, expected %d", idx, c.idx)
			}
		})
	}
}

<<<<<<< HEAD
func TestBitsetIndexAVX2Full(T *testing.T) {
	if !util.UseAVX2 {
		T.SkipNow()
	}
	for _, c := range runTestcases {
		idx := make([]uint32, len(c.idx)+8)
		T.Run(c.name, func(t *testing.T) {
			var ret = bitsetIndexesAVX2Full(c.buf, c.size, idx)
			if got, want := ret, popcount(c.buf); got != want {
				T.Errorf("unexpected index vector length %d, expected %d", got, want)
			}
			idx = idx[:ret]
			if got, want := ret, len(c.idx); got != want {
				T.Errorf("unexpected return value %d, expected %d", got, want)
			}
			if !reflect.DeepEqual(idx, c.idx) {
				T.Errorf("unexpected result %d, expected %d", idx, c.idx)
			}
		})
	}
}

func TestBitsetIndexAVX2Skip(T *testing.T) {
	if !util.UseAVX2 {
		T.SkipNow()
	}
	for _, c := range runTestcases {
		c.buf = append(c.buf, 0xff)
		c.buf = c.buf[:len(c.buf)-1]
		idx := make([]uint32, len(c.idx)+8)
		T.Run(c.name, func(t *testing.T) {
			var ret = bitsetIndexesAVX2Skip(c.buf, c.size, idx)
			if got, want := ret, popcount(c.buf); got != want {
				T.Errorf("unexpected index vector length %d, expected %d", got, want)
			}
			idx = idx[:ret]
			if got, want := ret, len(c.idx); got != want {
				T.Errorf("unexpected return value %d, expected %d", got, want)
			}
			if !reflect.DeepEqual(idx, c.idx) {
				T.Errorf("unexpected result %d, expected %d", idx, c.idx)
			}
		})
	}
}

=======
>>>>>>> bb80757c
type bitsetRunTestcase struct {
	// source data
	name string
	buf  []byte
	size int
	// results for run algos
	runs  [][2]int
	rruns [][2]int // reverse
	// results for index algos
	idx []uint32
}

func fillIndex(start, length int) []uint32 {
	result := make([]uint32, length)
	for i := range result {
		result[i] = uint32(start + i)
	}
	return result
}

var runTestcases = []bitsetRunTestcase{
	bitsetRunTestcase{
		name: "first_7",
		buf:  []byte{0xff},
		size: 7,
		runs: [][2]int{
			[2]int{0, 7},
		},
		rruns: [][2]int{
			[2]int{6, 7},
		},
		idx: fillIndex(0, 7),
	},
	bitsetRunTestcase{
		name: "first_9",
		buf:  []byte{0xff, 0xff},
		size: 9,
		runs: [][2]int{
			[2]int{0, 9},
		},
		rruns: [][2]int{
			[2]int{8, 9},
		},
		idx: fillIndex(0, 9),
	},
	bitsetRunTestcase{
		name: "first_15",
		buf:  []byte{0xff, 0xff},
		size: 15,
		runs: [][2]int{
			[2]int{0, 15},
		},
		rruns: [][2]int{
			[2]int{14, 15},
		},
		idx: fillIndex(0, 15),
	},
	bitsetRunTestcase{
		name: "first_17",
		buf:  []byte{0xff, 0xff, 0xff},
		size: 17,
		runs: [][2]int{
			[2]int{0, 17},
		},
		rruns: [][2]int{
			[2]int{16, 17},
		},
		idx: fillIndex(0, 17),
	},
	bitsetRunTestcase{
		name: "first_7_srl_1",
		buf:  []byte{0xfe},
		size: 7,
		runs: [][2]int{
			[2]int{1, 6},
		},
		rruns: [][2]int{
			[2]int{6, 6},
		},
		idx: fillIndex(1, 6),
	},
	bitsetRunTestcase{
		name: "first_15_srl_1",
		buf:  []byte{0xfe, 0xff},
		size: 15,
		runs: [][2]int{
			[2]int{1, 14},
		},
		rruns: [][2]int{
			[2]int{14, 14},
		},
		idx: fillIndex(1, 14),
	},
	bitsetRunTestcase{
		name: "first_ff_srl_4",
		buf:  []byte{0xf0, 0x0f},
		size: 16,
		runs: [][2]int{
			[2]int{4, 8},
		},
		rruns: [][2]int{
			[2]int{11, 8},
		},
		idx: fillIndex(4, 8),
	},
	bitsetRunTestcase{
		name: "first_33_srl_3",
		buf:  []byte{0xf8, 0xff, 0xff, 0xff, 0x01},
		size: 33,
		runs: [][2]int{
			[2]int{3, 30},
		},
		rruns: [][2]int{
			[2]int{32, 30},
		},
		idx: fillIndex(3, 30),
	},
	bitsetRunTestcase{
		name: "second_15",
		buf:  []byte{0x0, 0xff},
		size: 15,
		runs: [][2]int{
			[2]int{8, 7},
		},
		rruns: [][2]int{
			[2]int{14, 7},
		},
		idx: fillIndex(8, 7),
	},
	bitsetRunTestcase{
		name: "second_33_srl_3",
		buf:  []byte{0x0, 0xf8, 0xff, 0xff, 0x01},
		size: 33,
		runs: [][2]int{
			[2]int{11, 22},
		},
		rruns: [][2]int{
			[2]int{32, 22},
		},
		idx: fillIndex(11, 22),
	},
	bitsetRunTestcase{
		name: "two_fe_33",
		buf:  []byte{0x7f, 0x00, 0x7f, 0x00, 0x00},
		size: 33,
		runs: [][2]int{
			[2]int{0, 7},
			[2]int{16, 7},
		},
		rruns: [][2]int{
			[2]int{22, 7},
			[2]int{6, 7},
		},
		idx: append(fillIndex(0, 7), fillIndex(16, 7)...),
	},
	bitsetRunTestcase{
		name: "four_0e_31",
		buf:  []byte{0x70, 0x70, 0x70, 0x70},
		size: 31,
		runs: [][2]int{
			[2]int{4, 3},
			[2]int{12, 3},
			[2]int{20, 3},
			[2]int{28, 3},
		},
		rruns: [][2]int{
			[2]int{30, 3},
			[2]int{22, 3},
			[2]int{14, 3},
			[2]int{6, 3},
		},
		idx: []uint32{4, 5, 6, 12, 13, 14, 20, 21, 22, 28, 29, 30},
	},
	bitsetRunTestcase{
		name: "every_aa_15",
		buf:  []byte{0x55, 0x55},
		size: 15,
		runs: [][2]int{
			[2]int{0, 1},
			[2]int{2, 1},
			[2]int{4, 1},
			[2]int{6, 1},
			[2]int{8, 1},
			[2]int{10, 1},
			[2]int{12, 1},
			[2]int{14, 1},
		},
		rruns: [][2]int{
			[2]int{14, 1},
			[2]int{12, 1},
			[2]int{10, 1},
			[2]int{8, 1},
			[2]int{6, 1},
			[2]int{4, 1},
			[2]int{2, 1},
			[2]int{0, 1},
		},
		idx: []uint32{0, 2, 4, 6, 8, 10, 12, 14},
	},
	bitsetRunTestcase{
		name: "every_cc_15",
		buf:  []byte{0x33, 0x33},
		size: 15,
		runs: [][2]int{
			[2]int{0, 2},
			[2]int{4, 2},
			[2]int{8, 2},
			[2]int{12, 2},
		},
		rruns: [][2]int{
			[2]int{13, 2},
			[2]int{9, 2},
			[2]int{5, 2},
			[2]int{1, 2},
		},
		idx: []uint32{0, 1, 4, 5, 8, 9, 12, 13},
	},
	bitsetRunTestcase{
		name: "every_55_15",
		buf:  []byte{0xaa, 0xaa},
		size: 15,
		runs: [][2]int{
			[2]int{1, 1},
			[2]int{3, 1},
			[2]int{5, 1},
			[2]int{7, 1},
			[2]int{9, 1},
			[2]int{11, 1},
			[2]int{13, 1},
		},
		rruns: [][2]int{
			[2]int{13, 1},
			[2]int{11, 1},
			[2]int{9, 1},
			[2]int{7, 1},
			[2]int{5, 1},
			[2]int{3, 1},
			[2]int{1, 1},
		},
		idx: []uint32{1, 3, 5, 7, 9, 11, 13},
	},
	bitsetRunTestcase{
		name: "every_88_17",
		buf:  []byte{0x11, 0x11, 0x11},
		size: 17,
		runs: [][2]int{
			[2]int{0, 1},
			[2]int{4, 1},
			[2]int{8, 1},
			[2]int{12, 1},
			[2]int{16, 1},
		},
		rruns: [][2]int{
			[2]int{16, 1},
			[2]int{12, 1},
			[2]int{8, 1},
			[2]int{4, 1},
			[2]int{0, 1},
		},
		idx: []uint32{0, 4, 8, 12, 16},
	},
	bitsetRunTestcase{
		name: "last_0e_32",
		buf:  []byte{0x0, 0x0, 0x0, 0x70},
		size: 32,
		runs: [][2]int{
			[2]int{28, 3},
		},
		rruns: [][2]int{
			[2]int{30, 3},
		},
		idx: []uint32{28, 29, 30},
	},
	bitsetRunTestcase{
		name: "last_16",
		buf:  []byte{0x0, 0x80},
		size: 16,
		runs: [][2]int{
			[2]int{15, 1},
		},
		rruns: [][2]int{
			[2]int{15, 1},
		},
		idx: []uint32{15},
	},
	bitsetRunTestcase{
		name: "last_256",
		buf:  append(fillBitset(nil, 256-8, 0), byte(0x80)),
		size: 256,
		runs: [][2]int{
			[2]int{255, 1},
		},
		rruns: [][2]int{
			[2]int{255, 1},
		},
		idx: []uint32{255},
	},
	bitsetRunTestcase{
		name: "last_16k",
		buf:  append(fillBitset(nil, 16*1024-8, 0), byte(0x80)),
		size: 16 * 1024,
		runs: [][2]int{
			[2]int{16*1024 - 1, 1},
		},
		rruns: [][2]int{
			[2]int{16*1024 - 1, 1},
		},
		idx: []uint32{16*1024 - 1},
	},
	bitsetRunTestcase{
		name: "empty",
		buf:  []byte{},
		size: 0,
		runs: [][2]int{
			[2]int{-1, 0},
		},
		rruns: [][2]int{
			[2]int{-1, 0},
		},
		idx: []uint32{},
	},
	bitsetRunTestcase{
		name: "nil",
		buf:  nil,
		size: 0,
		runs: [][2]int{
			[2]int{-1, 0},
		},
		rruns: [][2]int{
			[2]int{-1, 0},
		},
		idx: []uint32{},
	},
	bitsetRunTestcase{
		name: "zeros_8",
		buf:  fillBitset(nil, 8, 0),
		size: 8,
		runs: [][2]int{
			[2]int{-1, 0},
		},
		rruns: [][2]int{
			[2]int{-1, 0},
		},
		idx: []uint32{},
	},
	bitsetRunTestcase{
		name: "zeros_32",
		buf:  fillBitset(nil, 32, 0),
		size: 32,
		runs: [][2]int{
			[2]int{-1, 0},
		},
		rruns: [][2]int{
			[2]int{-1, 0},
		},
		idx: []uint32{},
	},
	bitsetRunTestcase{
		name: "ones_32",
		buf:  fillBitset(nil, 32, 0xff),
		size: 32,
		runs: [][2]int{
			[2]int{0, 32},
		},
		rruns: [][2]int{
			[2]int{31, 32},
		},
		idx: fillIndex(0, 32),
	},
	bitsetRunTestcase{
		name: "ones_64",
		buf:  fillBitset(nil, 64, 0xff),
		size: 64,
		runs: [][2]int{
			[2]int{0, 64},
		},
		rruns: [][2]int{
			[2]int{63, 64},
		},
		idx: fillIndex(0, 64),
	},
	bitsetRunTestcase{
		name: "ones_32_zeros_32",
		buf:  []byte{0xff, 0xff, 0xff, 0xff, 0, 0, 0, 0, 0xff, 0xff, 0xff, 0xff},
		size: 96,
		runs: [][2]int{
			[2]int{0, 32},
			[2]int{64, 32},
		},
		rruns: [][2]int{
			[2]int{95, 32},
			[2]int{31, 32},
		},
		idx: append(fillIndex(0, 32), fillIndex(64, 32)...),
	},
	bitsetRunTestcase{
		name: "ones_64_zeros_64",
		buf: []byte{
			0xff, 0xff, 0xff, 0xff, 0xff, 0xff, 0xff, 0xff,
			0, 0, 0, 0, 0, 0, 0, 0,
			0xff, 0xff, 0xff, 0xff, 0xff, 0xff, 0xff, 0xff},
		size: 192,
		runs: [][2]int{
			[2]int{0, 64},
			[2]int{128, 64},
		},
		rruns: [][2]int{
			[2]int{191, 64},
			[2]int{63, 64},
		},
		idx: append(fillIndex(0, 64), fillIndex(128, 64)...),
	},
	bitsetRunTestcase{
		name: "128_and_cd",
		buf:  append(bytes.Repeat([]byte{0x0}, 15), byte(0xcd)),
		size: 128,
		runs: [][2]int{
			[2]int{128 - 8, 1},
			[2]int{128 - 6, 2},
			[2]int{128 - 2, 2},
		},
		rruns: [][2]int{
			[2]int{128 - 1, 2},
			[2]int{128 - 5, 2},
			[2]int{128 - 8, 1},
		},
		idx: []uint32{128 - 8, 128 - 6, 128 - 5, 128 - 2, 128 - 1},
	},
	bitsetRunTestcase{
		name: "136_and_cd",
		buf:  append(bytes.Repeat([]byte{0x0}, 16), byte(0xcd)),
		size: 136,
		runs: [][2]int{
			[2]int{136 - 8, 1},
			[2]int{136 - 6, 2},
			[2]int{136 - 2, 2},
		},
		rruns: [][2]int{
			[2]int{136 - 1, 2},
			[2]int{136 - 5, 2},
			[2]int{136 - 8, 1},
		},
		idx: []uint32{136 - 8, 136 - 6, 136 - 5, 136 - 2, 136 - 1},
	},
	bitsetRunTestcase{
		name: "2048_and_cd",
		buf:  append(bytes.Repeat([]byte{0x0}, 255), byte(0xcd)),
		size: 2048,
		runs: [][2]int{
			[2]int{2048 - 8, 1},
			[2]int{2048 - 6, 2},
			[2]int{2048 - 2, 2},
		},
		rruns: [][2]int{
			[2]int{2048 - 1, 2},
			[2]int{2048 - 5, 2},
			[2]int{2048 - 8, 1},
		},
		idx: []uint32{2048 - 8, 2048 - 6, 2048 - 5, 2048 - 2, 2048 - 1},
	},
	bitsetRunTestcase{
		name: "2056_and_cd",
		buf:  append(bytes.Repeat([]byte{0x0}, 256), byte(0xcd)),
		size: 2056,
		runs: [][2]int{
			[2]int{2056 - 8, 1},
			[2]int{2056 - 6, 2},
			[2]int{2056 - 2, 2},
		},
		rruns: [][2]int{
			[2]int{2056 - 1, 2},
			[2]int{2056 - 5, 2},
			[2]int{2056 - 8, 1},
		},
		idx: []uint32{2056 - 8, 2056 - 6, 2056 - 5, 2056 - 2, 2056 - 1},
	},
	bitsetRunTestcase{
		name: "64k_and_cd",
		buf:  append(bytes.Repeat([]byte{0x0}, 8*1024-1), byte(0xcd)),
		size: 64 * 1024,
		runs: [][2]int{
			[2]int{64*1024 - 8, 1},
			[2]int{64*1024 - 6, 2},
			[2]int{64*1024 - 2, 2},
		},
		rruns: [][2]int{
			[2]int{64*1024 - 1, 2},
			[2]int{64*1024 - 5, 2},
			[2]int{64*1024 - 8, 1},
		},
		idx: []uint32{64*1024 - 8, 64*1024 - 6, 64*1024 - 5, 64*1024 - 2, 64*1024 - 1},
	},
	bitsetRunTestcase{
		name: "64k_and_8d",
		buf:  append(bytes.Repeat([]byte{0x0}, 8*1024-1), byte(0x8d)),
		size: 64 * 1024,
		runs: [][2]int{
			[2]int{64*1024 - 8, 1},
			[2]int{64*1024 - 6, 2},
			[2]int{64*1024 - 1, 1},
		},
		rruns: [][2]int{
			[2]int{64*1024 - 1, 1},
			[2]int{64*1024 - 5, 2},
			[2]int{64*1024 - 8, 1},
		},
		idx: []uint32{64*1024 - 8, 64*1024 - 6, 64*1024 - 5, 64*1024 - 1},
	},
}

func TestBitsetRunGeneric(T *testing.T) {
	for _, c := range runTestcases {
		bits := NewBitsetFromBytes(c.buf, c.size)
		var idx, length int
		for i, r := range c.runs {
			T.Run(f("%s_%d", c.name, i), func(t *testing.T) {
				idx, length = bitsetRunGeneric(bits.Bytes(), idx+length, bits.Len())
				if got, want := idx, r[0]; got != want {
					T.Errorf("unexpected index %d, expected %d", got, want)
				}
				if got, want := length, r[1]; got != want {
					T.Errorf("unexpected length %d, expected %d", got, want)
				}
			})
		}
	}
}

func TestBitsetRunReverse(T *testing.T) {
	for _, c := range runTestcases {
		if c.rruns == nil {
			continue
		}
		bits := NewBitsetFromBytes(c.buf, c.size)
		rev := bits.Reverse()
		var length int
		idx := bits.Len() - 1
		for i, r := range c.rruns {
			T.Run(f("%s_%d", c.name, i), func(t *testing.T) {
				idx, length = rev.Run(idx - length)
				if got, want := idx, r[0]; got != want {
					// fmt.Printf("%d - %s: Reverse Bitfield %08b\n", x, c.name, rev.Bytes())
					// fmt.Printf("%d - %s: Runs %#v\n", x, c.name, c.rruns)
					T.Errorf("unexpected index %d, expected %d", got, want)
				}
				if got, want := length, r[1]; got != want {
					// fmt.Printf("%d - %s: Reverse Bitfield %08b\n", x, c.name, rev.Bytes())
					// fmt.Printf("%d - %s: Runs %#v\n", x, c.name, c.rruns)
					T.Errorf("unexpected length %d, expected %d", got, want)
				}
			})
		}
	}
}

<<<<<<< HEAD
func TestBitsetRunAVX2(T *testing.T) {
	if !util.UseAVX2 {
		T.SkipNow()
	}
	for _, c := range runTestcases {
		bits := NewBitsetFromBytes(c.buf, c.size)
		var idx, length int
		for i, r := range c.runs {
			T.Run(f("%s_%d", c.name, i), func(t *testing.T) {
				idx, length = bitsetRunAVX2Wrapper(bits.Bytes(), idx+length, bits.Len())
				if got, want := idx, r[0]; got != want {
					T.Errorf("unexpected index %d, expected %d", got, want)
				}
				if got, want := length, r[1]; got != want {
					T.Errorf("unexpected length %d, expected %d", got, want)
				}
			})
		}
	}
}

=======
>>>>>>> bb80757c
// bits generates sequence of n numbers with max bits,
// ensuring max bit is set for 50% of the values.
func randBits(n int) []byte {
	c := (n + 7) / 8
	out := make([]byte, c+3)
	for i := 0; i < (c+3)/4; i++ {
		binary.BigEndian.PutUint32(out[4*i:4*i+4], uint32(rand.Int31()))
	}
	return out[:c]
}

func randBitsets(n, sz int) []*Bitset {
	res := make([]*Bitset, n)
	for i := range res {
		res[i] = NewBitsetFromBytes(randBits(sz), sz)
	}
	return res
}

func TestBitsetSlice(T *testing.T) {
	rand.Seed(0)
	for _, sz := range bitsetSizes {
		for i, b := range randBitsets(100, sz) {
			T.Run(f("%d_%d", sz, i), func(t *testing.T) {
				slice := b.Slice()
				if got, want := len(slice), sz; got != want {
					T.Errorf("unexpected length %d, expected %d", got, want)
					// T.FailNow()
				}
				for k, v := range slice {
					if got, want := v, b.IsSet(k); got != want {
						T.Errorf("unexpected bit %d: got %t, expected %t", k, got, want)
						T.FailNow()
					}
				}
			})
		}
	}
}

func TestBitsetSubSlice(T *testing.T) {
	rand.Seed(0)
	for _, sz := range bitsetSizes {
		for i, b := range randBitsets(100, sz) {
			T.Run(f("%d_%d", sz, i), func(t *testing.T) {
				start := int(rand.Int31n(int32(b.Len())))
				n := int(rand.Int31n(int32(b.Len() - start)))
				slice := b.SubSlice(start, n)
				if got, want := len(slice), n; got != want {
					T.Errorf("unexpected length %d, expected %d", got, want)
					T.FailNow()
				}
				for k, v := range slice {
					if got, want := v, b.IsSet(start+k); got != want {
						T.Errorf("unexpected bit %d: got %t, expected %t", k, got, want)
						T.FailNow()
					}
				}
			})
		}
	}
}

func TestBitsetFromSlice(T *testing.T) {
	rand.Seed(0)
	for _, sz := range bitsetSizes {
		for i, b := range randBitsets(100, sz) {
			T.Run(f("%d_%d", sz, i), func(t *testing.T) {
				slice := b.Slice()
				bits := NewBitsetFromSlice(slice)
				if got, want := len(bits.Bytes()), len(b.Bytes()); got != want {
					T.Errorf("unexpected buf length %d, expected %d", got, want)
					T.FailNow()
				}
				if got, want := bits.Len(), b.Len(); got != want {
					T.Errorf("unexpected size %d, expected %d", got, want)
					T.FailNow()
				}
				if got, want := bits.Count(), b.Count(); got != want {
					T.Errorf("unexpected count %d, expected %d", got, want)
					T.FailNow()
				}
				if bytes.Compare(bits.Bytes(), b.Bytes()) != 0 {
					T.Fatalf("unexpected result %x, expected %x", bits.Bytes(), b.Bytes())
					T.FailNow()
				}
			})
		}
	}
}

// TODO: edge cases
// - dstPos < 0
// - srcPos + srcLen > size
func TestBitsetInsert(T *testing.T) {
	var fast, fasthead, slow int
	rand.Seed(0)
	for _, sz := range bitsetSizes {
		for i, src := range randBitsets(100, sz) {
			dst := NewBitset(1024)
			for _, pat := range bitsetPatterns {
				T.Run(f("%d_%d_%x", sz, i, pat), func(t *testing.T) {
					dst.Fill(pat)
					srcPos := int(rand.Int31n(int32(src.Len())))
					srcLen := int(rand.Int31n(int32(src.Len() - srcPos)))
					dstPos := int(rand.Int31n(int32(dst.Len())))

					if dstPos&0x7+srcLen&0x7 == 0 {
						fasthead++
					}

					if srcPos&0x7+dstPos&0x7+srcLen&0x7 == 0 {
						fast++
					} else {
						slow++
					}

					lbefore := dst.Len()
					cbefore := dst.Count()
					dst.Insert(src, srcPos, srcLen, dstPos)

					dstSlice := dst.SubSlice(dstPos, srcLen)
					srcSlice := src.SubSlice(srcPos, srcLen)
					var srcSet int
					for i := range srcSlice {
						if srcSlice[i] {
							srcSet++
						}
					}

					T.Logf("SRC=%x DST=%x srcPos=%d dstPos=%d n=%d srcBits=%d\n",
						src.Bytes(), dst.Bytes(), srcPos, dstPos, srcLen, srcSet)
					if got, want := lbefore+srcLen, dst.Len(); got != want {
						T.Errorf("unexpected dst bitset len %d, expected %d", got, want)
						T.FailNow()
					}
					if got, want := dst.Count(), cbefore+srcSet; got != want {
						T.Errorf("unexpected count %d, expected %d", got, want)
						T.FailNow()
					}
					if got, want := dst.Count(), popcount(dst.Bytes()); got != want {
						T.Errorf("unexpected real count %d, expected %d", got, want)
						T.FailNow()
					}
					if got, want := len(dstSlice), len(srcSlice); got != want {
						T.Errorf("unexpected []bool size %d, expected %d", got, want)
						T.FailNow()
					}
					for j := range dstSlice {
						if got, want := dstSlice[j], srcSlice[j]; got != want {
							T.Errorf("unexpected bit %d: %t, expected %t", j, got, want)
							T.FailNow()
						}
					}
				})
			}
		}
	}
	if fast == 0 || fasthead == 0 {
		T.Errorf("%d slow, %d fast, %d fast head/tail path hits – try increasing random sample size\n", slow, fast, fasthead)
	}
}

// TODO: edge cases
func TestBitsetReplace(T *testing.T) {
	var fast, slow int
	rand.Seed(0)
	for _, sz := range bitsetSizes {
		for i, src := range randBitsets(100, sz) {
			dst := NewBitset(sz)
			for _, pat := range bitsetPatterns {
				T.Run(f("%d_%d_%x", sz, i, pat), func(t *testing.T) {
					dst.Fill(pat)
					srcPos := int(rand.Int31n(int32(src.Len())))
					srcLen := int(rand.Int31n(int32(src.Len() - srcPos)))
					// dstPos := int(rand.Int31n(int32(dst.Len() - srcLen)))
					dstPos := int(rand.Int31n(int32(dst.Len())))

					if srcPos&0x7+dstPos&0x7+srcLen&0x7 == 0 {
						fast++
					} else {
						slow++
					}

					lbefore := dst.Len()
					dst.Replace(src, srcPos, srcLen, dstPos)

					dstSlice := dst.SubSlice(dstPos, srcLen)
					srcSlice := src.SubSlice(srcPos, min(srcLen, dst.Len()-dstPos))
					// T.Logf("SRC=%x DST=%x srcPos=%d dstPos=%d n=%d\n",
					// 	src.Bytes(), dst.Bytes(), srcPos, dstPos, srcLen)
					if got, want := dst.Len(), lbefore; got != want {
						T.Errorf("unexpected bitset len %d, expected %d", got, want)
						T.FailNow()
					}
					if got, want := len(dstSlice), len(srcSlice); got != want {
						T.Errorf("unexpected []bool size %d, expected %d", got, want)
						T.FailNow()
					}
					for j := range dstSlice {
						if got, want := dstSlice[j], srcSlice[j]; got != want {
							T.Errorf("unexpected bit %d: %t, expected %t", j, got, want)
							T.FailNow()
						}
					}
				})
			}
		}
	}
	if fast == 0 {
		T.Errorf("%d slow, %d fast path hits – try increasing random sample size\n", slow, fast)
	}
}

func TestBitsetAppend(T *testing.T) {
	var fast, slow int
	rand.Seed(0)
	for _, sz := range bitsetSizes {
		for i, src := range randBitsets(100, sz) {
			dst := NewBitset(sz)
			for _, pat := range bitsetPatterns {
				T.Run(f("%d_%d_%x", sz, i, pat), func(t *testing.T) {
					dst.Fill(pat)
					srcPos := int(rand.Int31n(int32(src.Len())))
					srcLen := int(rand.Int31n(int32(src.Len() - srcPos)))

					if dst.size&0x7+srcPos&0x7+srcLen&0x7 == 0 {
						fast++
					} else {
						slow++
					}

					lbefore := dst.Len()
					cbefore := dst.Count()
					dst.Append(src, srcPos, srcLen)

					dstSlice := dst.SubSlice(lbefore, srcLen)
					srcSlice := src.SubSlice(srcPos, srcLen)
					var srcSet int
					for i := range srcSlice {
						if srcSlice[i] {
							srcSet++
						}
					}

					T.Logf("SRC=%x DST=%x srcPos=%d dstPos=%d n=%d\n",
						src.Bytes(), dst.Bytes(), srcPos, lbefore, srcLen)
					if got, want := lbefore+srcLen, dst.Len(); got != want {
						T.Errorf("unexpected dst bitset len %d, expected %d", got, want)
						T.FailNow()
					}
					if got, want := dst.Count(), cbefore+srcSet; got != want {
						T.Errorf("unexpected count %d, expected %d", got, want)
						T.FailNow()
					}
					if got, want := dst.Count(), popcount(dst.Bytes()); got != want {
						T.Errorf("unexpected real count %d, expected %d", got, want)
						T.FailNow()
					}
					if got, want := len(dstSlice), len(srcSlice); got != want {
						T.Errorf("unexpected []bool size %d, expected %d", got, want)
						T.FailNow()
					}
					for j := range dstSlice {
						if got, want := dstSlice[j], srcSlice[j]; got != want {
							T.Errorf("unexpected bit %d: %t, expected %t", j, got, want)
							T.FailNow()
						}
					}
				})
			}
		}
	}
	if fast == 0 {
		T.Errorf("%d slow, %d fast path hits – try increasing random sample size\n", slow, fast)
	}
}

func TestBitsetDelete(T *testing.T) {
	var fast, slow int
	rand.Seed(0)
	for _, sz := range bitsetSizes {
		for i, src := range randBitsets(100, sz) {
			dst := NewBitset(sz)
			for _, pat := range bitsetPatterns {
				T.Run(f("%d_%d_%x", sz, i, pat), func(t *testing.T) {
					// strategy:
					// - create a defined bitset with poison data
					// - insert random data (requires the insert test to succeed)
					// - delete the inserted data
					// - check original poison is unchanged
					dst.Fill(pat)
					srcPos := int(rand.Int31n(int32(src.Len())))
					srcLen := int(rand.Int31n(int32(src.Len() - srcPos)))
					dstPos := int(rand.Int31n(int32(dst.Len())))

					if dstPos&0x7+srcLen&0x7 == 0 {
						fast++
					} else {
						slow++
					}

					before := dst.Clone()
					dst.Insert(src, srcPos, srcLen, dstPos)
					dst.Delete(dstPos, srcLen)

					T.Logf("BEFORE(%d/%d)=%x AFTER(%d/%d)=%x delPos=%d n=%d fast=%t\n",
						before.Count(), before.Len(), before.Bytes(),
						dst.Count(), dst.Len(), dst.Bytes(),
						dstPos, srcLen,
						dstPos&0x7+srcLen&0x7 == 0,
					)
					if got, want := dst.Len(), before.Len(); got != want {
						T.Errorf("unexpected dst bitset len %d, expected %d", got, want)
						T.FailNow()
					}
					if got, want := dst.Count(), before.Count(); got != want {
						T.Errorf("unexpected count %d, expected %d", got, want)
						T.FailNow()
					}
					if got, want := dst.Count(), popcount(dst.Bytes()); got != want {
						T.Errorf("unexpected real count %d, expected %d", got, want)
						T.FailNow()
					}
					if got, want := len(dst.Bytes()), len(before.Bytes()); got != want {
						T.Fatalf("unexpected bitset buf len %d, expected %d", got, want)
						T.FailNow()
					}
					if bytes.Compare(dst.Bytes(), before.Bytes()) != 0 {
						T.Fatalf("unexpected memory contents %x, expected %x", dst.Bytes(), before.Bytes())
						T.FailNow()
					}
					checkCleanTail(T, dst.Bytes())
				})
			}
		}
	}
	if fast == 0 {
		T.Errorf("%d slow, %d fast path hits – try increasing random sample size\n", slow, fast)
	}
}

func TestBitsetSwap(T *testing.T) {
	rand.Seed(0)
	for _, sz := range bitsetSizes {
		for i, src := range randBitsets(100, sz) {
			T.Run(f("%d_%d", sz, i), func(t *testing.T) {
				i := int(rand.Int31n(int32(src.Len())))
				j := int(rand.Int31n(int32(src.Len())))

				ibefore := src.IsSet(i)
				jbefore := src.IsSet(j)
				cbefore := src.Count()
				lbefore := src.Len()
				src.Swap(i, j)

				T.Logf("SWAP(%d/%d)=%t/%t AFTER(%d/%d)=%t/%t cnt=%d len=%d\n",
					i, j, ibefore, jbefore,
					i, j, src.IsSet(i), src.IsSet(j),
					cbefore, lbefore,
				)
				if got, want := src.Len(), lbefore; got != want {
					T.Errorf("unexpected bitset len %d, expected %d", got, want)
					T.FailNow()
				}
				if got, want := src.Count(), cbefore; got != want {
					T.Errorf("unexpected count %d, expected %d", got, want)
					T.FailNow()
				}
				if got, want := src.Count(), popcount(src.Bytes()); got != want {
					T.Errorf("unexpected real count %d, expected %d", got, want)
					T.FailNow()
				}
				if got, want := src.IsSet(j), ibefore; got != want {
					T.Fatalf("unexpected bit i=%d: got %t, expected %t", i, got, want)
					T.FailNow()
				}
				if got, want := src.IsSet(i), jbefore; got != want {
					T.Fatalf("unexpected bit j=%d: got %t, expected %t", j, got, want)
					T.FailNow()
				}
				checkCleanTail(T, src.Bytes())
			})
		}
	}
}<|MERGE_RESOLUTION|>--- conflicted
+++ resolved
@@ -13,8 +13,6 @@
 	"math/rand"
 	"reflect"
 	"testing"
-
-	"blockwatch.cc/knoxdb/util"
 )
 
 type BitsetTest struct {
@@ -165,32 +163,6 @@
 	}
 }
 
-func TestBitsetPopCountAVX2(T *testing.T) {
-	if !util.UseAVX2 {
-		T.SkipNow()
-	}
-	for _, c := range bitsetCases {
-		// call the function selector to do proper last byte masking!
-		T.Run(c.name, func(t *testing.T) {
-			cnt := bitsetPopCount(c.source, c.size)
-			if got, want := int(cnt), c.count; got != want {
-				T.Errorf("unexpected count %d, expected %d", got, want)
-			}
-		})
-	}
-	for _, sz := range bitsetSizes {
-		for _, pt := range bitsetPatterns {
-			T.Run(f("%d_%x", sz, pt), func(t *testing.T) {
-				buf := fillBitset(nil, sz, pt)
-				// call the function selector to do proper last byte masking!
-				if got, want := int(bitsetPopCount(buf, sz)), popcount(buf); got != want {
-					T.Errorf("unexpected count %d, expected %d", got, want)
-				}
-			})
-		}
-	}
-}
-
 func TestBitAndGeneric(T *testing.T) {
 	// calls use the function selector to do proper last byte masking!
 	for _, sz := range bitsetSizes {
@@ -244,12 +216,7 @@
 	}
 }
 
-<<<<<<< HEAD
-func TestBitAndAVX2(T *testing.T) {
-	if !util.UseAVX2 {
-		T.SkipNow()
-	}
-
+func TestBitAndGenericFlag(T *testing.T) {
 	// calls use the function selector to do proper last byte masking!
 	for _, sz := range bitsetSizes {
 		zeros := fillBitset(nil, sz, 0)
@@ -260,7 +227,25 @@
 				dst := fillBitset(nil, sz, pt)
 
 				// same value, same slice
-				bitsetAndAVX2(dst, dst)
+				any, all := bitsetAndGenericFlag(dst, dst, sz)
+				if pt == 0x80 && sz == 7 {
+					if any {
+						T.Errorf("dst===src: unexpected return value %v, expected false", any)
+					}
+				} else {
+					if !any {
+						T.Errorf("dst===src: unexpected return value %v, expected true", any)
+					}
+				}
+				if pt == 0xff {
+					if !all {
+						T.Errorf("dst===src: unexpected return value %v, expected true", all)
+					}
+				} else {
+					if all {
+						T.Errorf("dst===src: unexpected return value %v, expected false", all)
+					}
+				}
 				if bytes.Compare(dst, src) != 0 {
 					T.Errorf("dst===src: unexpected result %x, expected %x", dst, src)
 				}
@@ -270,7 +255,25 @@
 
 				// same value, other slice
 				copy(dst, src)
-				bitsetAndAVX2(dst, src)
+				any, all = bitsetAndGenericFlag(dst, src, sz)
+				if pt == 0x80 && sz == 7 {
+					if any {
+						T.Errorf("dst==src: unexpected return value %v, expected false", any)
+					}
+				} else {
+					if !any {
+						T.Errorf("dst==src: unexpected return value %v, expected true", any)
+					}
+				}
+				if pt == 0xff {
+					if !all {
+						T.Errorf("dst==src: unexpected return value %v, expected true", all)
+					}
+				} else {
+					if all {
+						T.Errorf("dst==src: unexpected return value %v, expected false", all)
+					}
+				}
 				if bytes.Compare(dst, src) != 0 {
 					T.Errorf("dst==src: unexpected result %x, expected %x", dst, src)
 				}
@@ -280,7 +283,13 @@
 
 				// all zeros
 				copy(dst, src)
-				bitsetAndAVX2(dst, zeros)
+				any, all = bitsetAndGenericFlag(dst, zeros, sz)
+				if any {
+					T.Errorf("zeros: unexpected return value %v, expected false", any)
+				}
+				if all {
+					T.Errorf("zeros: unexpected return value %v, expected false", all)
+				}
 				if bytes.Compare(dst, zeros) != 0 {
 					T.Errorf("zeros: unexpected result %x, expected %x", dst, zeros)
 				}
@@ -290,7 +299,25 @@
 
 				// all ones
 				copy(dst, src)
-				bitsetAndAVX2(dst, ones)
+				any, all = bitsetAndGenericFlag(dst, ones, sz)
+				if pt == 0x80 && sz == 7 {
+					if any {
+						T.Errorf("ones: unexpected return value %v, expected false", any)
+					}
+				} else {
+					if !any {
+						T.Errorf("ones: unexpected return value %v, expected true", any)
+					}
+				}
+				if pt == 0xff {
+					if !all {
+						T.Errorf("ones: unexpected return value %v, expected true", all)
+					}
+				} else {
+					if all {
+						T.Errorf("ones: unexpected return value %v, expected 0", all)
+					}
+				}
 				if bytes.Compare(dst, src) != 0 {
 					T.Errorf("ones: unexpected result %x, expected %x", dst, src)
 				}
@@ -302,10 +329,59 @@
 	}
 }
 
-=======
->>>>>>> bb80757c
-func TestBitAndGenericFlag(T *testing.T) {
-	// calls use the function selector to do proper last byte masking!
+func TestBitAndNotGeneric(T *testing.T) {
+	for _, sz := range bitsetSizes {
+		zeros := fillBitset(nil, sz, 0)
+		ones := fillBitset(nil, sz, 0xff)
+		for _, pt := range bitsetPatterns {
+			T.Run(f("%d_%x", sz, pt), func(t *testing.T) {
+				src := fillBitset(nil, sz, pt)
+				dst := make([]byte, len(src))
+
+				// same value, same slice
+				bitsetAndNotGeneric(dst, dst, sz)
+				if bytes.Compare(dst, zeros) != 0 {
+					T.Errorf("dst===src: unexpected result %x, expected %x", dst, zeros)
+				}
+				if got, want := popcount(dst), 0; got != want {
+					T.Errorf("dst===src: unexpected count %d, expected %d", got, want)
+				}
+
+				// same value, other slice
+				copy(dst, src)
+				bitsetAndNotGeneric(dst, src, sz)
+				if bytes.Compare(dst, zeros) != 0 {
+					T.Errorf("dst==src: unexpected result %x, expected %x", dst, zeros)
+				}
+				if got, want := popcount(dst), 0; got != want {
+					T.Errorf("dst==src: unexpected count %d, expected %d", got, want)
+				}
+
+				// val AND NOT zeros == val
+				copy(dst, src)
+				bitsetAndNotGeneric(dst, zeros, sz)
+				if bytes.Compare(dst, src) != 0 {
+					T.Errorf("zeros: unexpected result %x, expected %x", dst, src)
+				}
+				if got, want := popcount(dst), popcount(src); got != want {
+					T.Errorf("zeros: unexpected count %d, expected %d", got, want)
+				}
+
+				// all AND NOT ones == zero
+				copy(dst, src)
+				bitsetAndNotGeneric(dst, ones, sz)
+				if bytes.Compare(dst, zeros) != 0 {
+					T.Errorf("ones: unexpected result %x, expected %x", dst, zeros)
+				}
+				if got, want := popcount(dst), 0; got != want {
+					T.Errorf("ones: unexpected count %d, expected %d", got, want)
+				}
+			})
+		}
+	}
+}
+
+func TestBitOrGeneric(T *testing.T) {
 	for _, sz := range bitsetSizes {
 		zeros := fillBitset(nil, sz, 0)
 		ones := fillBitset(nil, sz, 0xff)
@@ -315,25 +391,7 @@
 				dst := fillBitset(nil, sz, pt)
 
 				// same value, same slice
-				any, all := bitsetAndGenericFlag(dst, dst, sz)
-				if pt == 0x80 && sz == 7 {
-					if any {
-						T.Errorf("dst===src: unexpected return value %v, expected false", any)
-					}
-				} else {
-					if !any {
-						T.Errorf("dst===src: unexpected return value %v, expected true", any)
-					}
-				}
-				if pt == 0xff {
-					if !all {
-						T.Errorf("dst===src: unexpected return value %v, expected true", all)
-					}
-				} else {
-					if all {
-						T.Errorf("dst===src: unexpected return value %v, expected false", all)
-					}
-				}
+				bitsetOrGeneric(dst, dst, sz)
 				if bytes.Compare(dst, src) != 0 {
 					T.Errorf("dst===src: unexpected result %x, expected %x", dst, src)
 				}
@@ -343,25 +401,7 @@
 
 				// same value, other slice
 				copy(dst, src)
-				any, all = bitsetAndGenericFlag(dst, src, sz)
-				if pt == 0x80 && sz == 7 {
-					if any {
-						T.Errorf("dst==src: unexpected return value %v, expected false", any)
-					}
-				} else {
-					if !any {
-						T.Errorf("dst==src: unexpected return value %v, expected true", any)
-					}
-				}
-				if pt == 0xff {
-					if !all {
-						T.Errorf("dst==src: unexpected return value %v, expected true", all)
-					}
-				} else {
-					if all {
-						T.Errorf("dst==src: unexpected return value %v, expected false", all)
-					}
-				}
+				bitsetOrGeneric(dst, src, sz)
 				if bytes.Compare(dst, src) != 0 {
 					T.Errorf("dst==src: unexpected result %x, expected %x", dst, src)
 				}
@@ -369,47 +409,23 @@
 					T.Errorf("dst==src: unexpected count %d, expected %d", got, want)
 				}
 
-				// all zeros
+				// val OR zeros == val
 				copy(dst, src)
-				any, all = bitsetAndGenericFlag(dst, zeros, sz)
-				if any {
-					T.Errorf("zeros: unexpected return value %v, expected false", any)
-				}
-				if all {
-					T.Errorf("zeros: unexpected return value %v, expected false", all)
-				}
-				if bytes.Compare(dst, zeros) != 0 {
-					T.Errorf("zeros: unexpected result %x, expected %x", dst, zeros)
-				}
-				if got, want := popcount(dst), 0; got != want {
+				bitsetOrGeneric(dst, zeros, sz)
+				if bytes.Compare(dst, src) != 0 {
+					T.Errorf("zeros: unexpected result %x, expected %x", dst, src)
+				}
+				if got, want := popcount(dst), popcount(src); got != want {
 					T.Errorf("zeros: unexpected count %d, expected %d", got, want)
 				}
 
-				// all ones
+				// all OR ones == ones
 				copy(dst, src)
-				any, all = bitsetAndGenericFlag(dst, ones, sz)
-				if pt == 0x80 && sz == 7 {
-					if any {
-						T.Errorf("ones: unexpected return value %v, expected false", any)
-					}
-				} else {
-					if !any {
-						T.Errorf("ones: unexpected return value %v, expected true", any)
-					}
-				}
-				if pt == 0xff {
-					if !all {
-						T.Errorf("ones: unexpected return value %v, expected true", all)
-					}
-				} else {
-					if all {
-						T.Errorf("ones: unexpected return value %v, expected 0", all)
-					}
-				}
-				if bytes.Compare(dst, src) != 0 {
-					T.Errorf("ones: unexpected result %x, expected %x", dst, src)
-				}
-				if got, want := popcount(dst), popcount(src); got != want {
+				bitsetOrGeneric(dst, ones, sz)
+				if bytes.Compare(dst, ones) != 0 {
+					T.Errorf("ones: unexpected result %x, expected %x", dst, ones)
+				}
+				if got, want := popcount(dst), popcount(ones); got != want {
 					T.Errorf("ones: unexpected count %d, expected %d", got, want)
 				}
 			})
@@ -417,11 +433,7 @@
 	}
 }
 
-<<<<<<< HEAD
-func TestBitAndAVX2Flag(T *testing.T) {
-	if !util.UseAVX2 {
-		T.SkipNow()
-	}
+func TestBitOrGenericFlag(T *testing.T) {
 	// calls use the function selector to do proper last byte masking!
 	for _, sz := range bitsetSizes {
 		zeros := fillBitset(nil, sz, 0)
@@ -432,7 +444,7 @@
 				dst := fillBitset(nil, sz, pt)
 
 				// same value, same slice
-				any, all := bitsetAndAVX2Flag(dst, dst, sz)
+				any, all := bitsetOrGenericFlag(dst, dst, sz)
 				if pt == 0x80 && sz == 7 {
 					if any {
 						T.Errorf("dst===src: unexpected return value %v, expected false", any)
@@ -460,7 +472,7 @@
 
 				// same value, other slice
 				copy(dst, src)
-				any, all = bitsetAndAVX2Flag(dst, src, sz)
+				any, all = bitsetOrGenericFlag(dst, src, sz)
 				if pt == 0x80 && sz == 7 {
 					if any {
 						T.Errorf("dst==src: unexpected return value %v, expected false", any)
@@ -488,45 +500,45 @@
 
 				// all zeros
 				copy(dst, src)
-				any, all = bitsetAndAVX2Flag(dst, zeros, sz)
-				if any {
-					T.Errorf("zeros: unexpected return value %v, expected false", any)
-				}
-				if all {
-					T.Errorf("zeros: unexpected return value %v, expected false", all)
-				}
-				if bytes.Compare(dst, zeros) != 0 {
-					T.Errorf("zeros: unexpected result %x, expected %x", dst, zeros)
-				}
-				if got, want := popcount(dst), 0; got != want {
+				any, all = bitsetOrGenericFlag(dst, zeros, sz)
+				if pt == 0x80 && sz == 7 {
+					if any {
+						T.Errorf("zeros: unexpected return value %v, expected false", any)
+					}
+				} else {
+					if !any {
+						T.Errorf("zeros: unexpected return value %v, expected true", any)
+					}
+				}
+				if pt == 0xff {
+					if !all {
+						T.Errorf("zeros: unexpected return value %v, expected true", all)
+					}
+				} else {
+					if all {
+						T.Errorf("zeros: unexpected return value %v, expected 0", all)
+					}
+				}
+				if bytes.Compare(dst, src) != 0 {
+					T.Errorf("zeros: unexpected result %x, expected %x", dst, src)
+				}
+				if got, want := popcount(dst), popcount(src); got != want {
 					T.Errorf("zeros: unexpected count %d, expected %d", got, want)
 				}
 
 				// all ones
 				copy(dst, src)
-				any, all = bitsetAndAVX2Flag(dst, ones, sz)
-				if pt == 0x80 && sz == 7 {
-					if any {
-						T.Errorf("ones: unexpected return value %v, expected false", any)
-					}
-				} else {
-					if !any {
-						T.Errorf("ones: unexpected return value %v, expected true", any)
-					}
-				}
-				if pt == 0xff {
-					if !all {
-						T.Errorf("ones: unexpected return value %v, expected true", all)
-					}
-				} else {
-					if all {
-						T.Errorf("ones: unexpected return value %v, expected false", all)
-					}
-				}
-				if bytes.Compare(dst, src) != 0 {
-					T.Errorf("ones: unexpected result %x, expected %x", dst, src)
-				}
-				if got, want := popcount(dst), popcount(src); got != want {
+				any, all = bitsetOrGenericFlag(dst, ones, sz)
+				if !any {
+					T.Errorf("ones: unexpected return value %v, expected true", any)
+				}
+				if !all {
+					T.Errorf("ones: unexpected return value %v, expected true", all)
+				}
+				if bytes.Compare(dst, ones) != 0 {
+					T.Errorf("ones: unexpected result %x, expected %x", dst, ones)
+				}
+				if got, want := popcount(dst), popcount(ones); got != want {
 					T.Errorf("ones: unexpected count %d, expected %d", got, want)
 				}
 			})
@@ -534,120 +546,7 @@
 	}
 }
 
-=======
->>>>>>> bb80757c
-func TestBitAndNotGeneric(T *testing.T) {
-	for _, sz := range bitsetSizes {
-		zeros := fillBitset(nil, sz, 0)
-		ones := fillBitset(nil, sz, 0xff)
-		for _, pt := range bitsetPatterns {
-			T.Run(f("%d_%x", sz, pt), func(t *testing.T) {
-				src := fillBitset(nil, sz, pt)
-				dst := make([]byte, len(src))
-
-				// same value, same slice
-				bitsetAndNotGeneric(dst, dst, sz)
-				if bytes.Compare(dst, zeros) != 0 {
-					T.Errorf("dst===src: unexpected result %x, expected %x", dst, zeros)
-				}
-				if got, want := popcount(dst), 0; got != want {
-					T.Errorf("dst===src: unexpected count %d, expected %d", got, want)
-				}
-
-				// same value, other slice
-				copy(dst, src)
-				bitsetAndNotGeneric(dst, src, sz)
-				if bytes.Compare(dst, zeros) != 0 {
-					T.Errorf("dst==src: unexpected result %x, expected %x", dst, zeros)
-				}
-				if got, want := popcount(dst), 0; got != want {
-					T.Errorf("dst==src: unexpected count %d, expected %d", got, want)
-				}
-
-				// val AND NOT zeros == val
-				copy(dst, src)
-				bitsetAndNotGeneric(dst, zeros, sz)
-				if bytes.Compare(dst, src) != 0 {
-					T.Errorf("zeros: unexpected result %x, expected %x", dst, src)
-				}
-				if got, want := popcount(dst), popcount(src); got != want {
-					T.Errorf("zeros: unexpected count %d, expected %d", got, want)
-				}
-
-				// all AND NOT ones == zero
-				copy(dst, src)
-				bitsetAndNotGeneric(dst, ones, sz)
-				if bytes.Compare(dst, zeros) != 0 {
-					T.Errorf("ones: unexpected result %x, expected %x", dst, zeros)
-				}
-				if got, want := popcount(dst), 0; got != want {
-					T.Errorf("ones: unexpected count %d, expected %d", got, want)
-				}
-			})
-		}
-	}
-}
-
-<<<<<<< HEAD
-func TestBitAndNotAVX2(T *testing.T) {
-	if !util.UseAVX2 {
-		T.SkipNow()
-	}
-	// calls use the function selector to do proper last byte masking!
-	for _, sz := range bitsetSizes {
-		zeros := fillBitset(nil, sz, 0)
-		ones := fillBitset(nil, sz, 0xff)
-		for _, pt := range bitsetPatterns {
-			T.Run(f("%d_%x", sz, pt), func(t *testing.T) {
-				src := fillBitset(nil, sz, pt)
-				dst := make([]byte, len(src))
-
-				// same value, same slice
-				bitsetAndNot(dst, dst, sz)
-				if bytes.Compare(dst, zeros) != 0 {
-					T.Errorf("dst===src: unexpected result %x, expected %x", dst, zeros)
-				}
-				if got, want := popcount(dst), 0; got != want {
-					T.Errorf("dst===src: unexpected count %d, expected %d", got, want)
-				}
-
-				// same value, other slice
-				copy(dst, src)
-				bitsetAndNot(dst, src, sz)
-				if bytes.Compare(dst, zeros) != 0 {
-					T.Errorf("dst==src: unexpected result %x, expected %x", dst, zeros)
-				}
-				if got, want := popcount(dst), 0; got != want {
-					T.Errorf("dst==src: unexpected count %d, expected %d", got, want)
-				}
-
-				// val AND NOT zeros == val
-				copy(dst, src)
-				bitsetAndNot(dst, zeros, sz)
-				if bytes.Compare(dst, src) != 0 {
-					T.Errorf("zeros: unexpected result %x, expected %x", dst, src)
-				}
-				if got, want := popcount(dst), popcount(src); got != want {
-					T.Errorf("zeros: unexpected count %d, expected %d", got, want)
-				}
-
-				// all AND NOT ones == zero
-				copy(dst, src)
-				bitsetAndNot(dst, ones, sz)
-				if bytes.Compare(dst, zeros) != 0 {
-					T.Errorf("ones: unexpected result %x, expected %x", dst, zeros)
-				}
-				if got, want := popcount(dst), 0; got != want {
-					T.Errorf("ones: unexpected count %d, expected %d", got, want)
-				}
-			})
-		}
-	}
-}
-
-=======
->>>>>>> bb80757c
-func TestBitOrGeneric(T *testing.T) {
+func TestBitXorGeneric(T *testing.T) {
 	for _, sz := range bitsetSizes {
 		zeros := fillBitset(nil, sz, 0)
 		ones := fillBitset(nil, sz, 0xff)
@@ -657,346 +556,6 @@
 				dst := fillBitset(nil, sz, pt)
 
 				// same value, same slice
-				bitsetOrGeneric(dst, dst, sz)
-				if bytes.Compare(dst, src) != 0 {
-					T.Errorf("dst===src: unexpected result %x, expected %x", dst, src)
-				}
-				if got, want := popcount(dst), popcount(src); got != want {
-					T.Errorf("dst===src: unexpected count %d, expected %d", got, want)
-				}
-
-				// same value, other slice
-				copy(dst, src)
-				bitsetOrGeneric(dst, src, sz)
-				if bytes.Compare(dst, src) != 0 {
-					T.Errorf("dst==src: unexpected result %x, expected %x", dst, src)
-				}
-				if got, want := popcount(dst), popcount(src); got != want {
-					T.Errorf("dst==src: unexpected count %d, expected %d", got, want)
-				}
-
-				// val OR zeros == val
-				copy(dst, src)
-				bitsetOrGeneric(dst, zeros, sz)
-				if bytes.Compare(dst, src) != 0 {
-					T.Errorf("zeros: unexpected result %x, expected %x", dst, src)
-				}
-				if got, want := popcount(dst), popcount(src); got != want {
-					T.Errorf("zeros: unexpected count %d, expected %d", got, want)
-				}
-
-				// all OR ones == ones
-				copy(dst, src)
-				bitsetOrGeneric(dst, ones, sz)
-				if bytes.Compare(dst, ones) != 0 {
-					T.Errorf("ones: unexpected result %x, expected %x", dst, ones)
-				}
-				if got, want := popcount(dst), popcount(ones); got != want {
-					T.Errorf("ones: unexpected count %d, expected %d", got, want)
-				}
-			})
-		}
-	}
-}
-
-func TestBitOrGenericFlag(T *testing.T) {
-	// calls use the function selector to do proper last byte masking!
-	for _, sz := range bitsetSizes {
-		zeros := fillBitset(nil, sz, 0)
-		ones := fillBitset(nil, sz, 0xff)
-		for _, pt := range bitsetPatterns {
-			T.Run(f("%d_%x", sz, pt), func(t *testing.T) {
-				src := fillBitset(nil, sz, pt)
-				dst := fillBitset(nil, sz, pt)
-
-				// same value, same slice
-				any, all := bitsetOrGenericFlag(dst, dst, sz)
-				if pt == 0x80 && sz == 7 {
-					if any {
-						T.Errorf("dst===src: unexpected return value %v, expected false", any)
-					}
-				} else {
-					if !any {
-						T.Errorf("dst===src: unexpected return value %v, expected true", any)
-					}
-				}
-				if pt == 0xff {
-					if !all {
-						T.Errorf("dst===src: unexpected return value %v, expected true", all)
-					}
-				} else {
-					if all {
-						T.Errorf("dst===src: unexpected return value %v, expected false", all)
-					}
-				}
-				if bytes.Compare(dst, src) != 0 {
-					T.Errorf("dst===src: unexpected result %x, expected %x", dst, src)
-				}
-				if got, want := popcount(dst), popcount(src); got != want {
-					T.Errorf("dst===src: unexpected count %d, expected %d", got, want)
-				}
-
-				// same value, other slice
-				copy(dst, src)
-				any, all = bitsetOrGenericFlag(dst, src, sz)
-				if pt == 0x80 && sz == 7 {
-					if any {
-						T.Errorf("dst==src: unexpected return value %v, expected false", any)
-					}
-				} else {
-					if !any {
-						T.Errorf("dst==src: unexpected return value %v, expected true", any)
-					}
-				}
-				if pt == 0xff {
-					if !all {
-						T.Errorf("dst==src: unexpected return value %v, expected true", all)
-					}
-				} else {
-					if all {
-						T.Errorf("dst==src: unexpected return value %v, expected false", all)
-					}
-				}
-				if bytes.Compare(dst, src) != 0 {
-					T.Errorf("dst==src: unexpected result %x, expected %x", dst, src)
-				}
-				if got, want := popcount(dst), popcount(src); got != want {
-					T.Errorf("dst==src: unexpected count %d, expected %d", got, want)
-				}
-
-				// all zeros
-				copy(dst, src)
-				any, all = bitsetOrGenericFlag(dst, zeros, sz)
-				if pt == 0x80 && sz == 7 {
-					if any {
-						T.Errorf("zeros: unexpected return value %v, expected false", any)
-					}
-				} else {
-					if !any {
-						T.Errorf("zeros: unexpected return value %v, expected true", any)
-					}
-				}
-				if pt == 0xff {
-					if !all {
-						T.Errorf("zeros: unexpected return value %v, expected true", all)
-					}
-				} else {
-					if all {
-						T.Errorf("zeros: unexpected return value %v, expected 0", all)
-					}
-				}
-				if bytes.Compare(dst, src) != 0 {
-					T.Errorf("zeros: unexpected result %x, expected %x", dst, src)
-				}
-				if got, want := popcount(dst), popcount(src); got != want {
-					T.Errorf("zeros: unexpected count %d, expected %d", got, want)
-				}
-
-				// all ones
-				copy(dst, src)
-				any, all = bitsetOrGenericFlag(dst, ones, sz)
-				if !any {
-					T.Errorf("ones: unexpected return value %v, expected true", any)
-				}
-				if !all {
-					T.Errorf("ones: unexpected return value %v, expected true", all)
-				}
-				if bytes.Compare(dst, ones) != 0 {
-					T.Errorf("ones: unexpected result %x, expected %x", dst, ones)
-				}
-				if got, want := popcount(dst), popcount(ones); got != want {
-					T.Errorf("ones: unexpected count %d, expected %d", got, want)
-				}
-			})
-		}
-	}
-}
-
-<<<<<<< HEAD
-func TestBitOrAVX2(T *testing.T) {
-	if !util.UseAVX2 {
-		T.SkipNow()
-	}
-	// calls use the function selector to do proper last byte masking!
-	for _, sz := range bitsetSizes {
-		zeros := fillBitset(nil, sz, 0)
-		ones := fillBitset(nil, sz, 0xff)
-		for _, pt := range bitsetPatterns {
-			T.Run(f("%d_%x", sz, pt), func(t *testing.T) {
-				src := fillBitset(nil, sz, pt)
-				dst := fillBitset(nil, sz, pt)
-
-				// same value, same slice
-				bitsetOr(dst, dst, sz)
-				if bytes.Compare(dst, src) != 0 {
-					T.Errorf("dst===src: unexpected result %x, expected %x", dst, src)
-				}
-				if got, want := popcount(dst), popcount(src); got != want {
-					T.Errorf("dst===src: unexpected count %d, expected %d", got, want)
-				}
-
-				// same value, other slice
-				copy(dst, src)
-				bitsetOr(dst, src, sz)
-				if bytes.Compare(dst, src) != 0 {
-					T.Errorf("dst==src: unexpected result %x, expected %x", dst, src)
-				}
-				if got, want := popcount(dst), popcount(src); got != want {
-					T.Errorf("dst==src: unexpected count %d, expected %d", got, want)
-				}
-
-				// val OR zeros == val
-				copy(dst, src)
-				bitsetOr(dst, zeros, sz)
-				if bytes.Compare(dst, src) != 0 {
-					T.Errorf("zeros: unexpected result %x, expected %x", dst, src)
-				}
-				if got, want := popcount(dst), popcount(src); got != want {
-					T.Errorf("zeros: unexpected count %d, expected %d", got, want)
-				}
-
-				// all OR ones == ones
-				copy(dst, src)
-				bitsetOr(dst, ones, sz)
-				if bytes.Compare(dst, ones) != 0 {
-					T.Errorf("ones: unexpected result %x, expected %x", dst, ones)
-				}
-				if got, want := popcount(dst), popcount(ones); got != want {
-					T.Errorf("ones: unexpected count %d, expected %d", got, want)
-				}
-			})
-		}
-	}
-}
-
-func TestBitOrAVX2Flag(T *testing.T) {
-	if !util.UseAVX2 {
-		T.SkipNow()
-	}
-	// calls use the function selector to do proper last byte masking!
-	for _, sz := range bitsetSizes {
-		zeros := fillBitset(nil, sz, 0)
-		ones := fillBitset(nil, sz, 0xff)
-		for _, pt := range bitsetPatterns {
-			T.Run(f("%d_%x", sz, pt), func(t *testing.T) {
-				src := fillBitset(nil, sz, pt)
-				dst := fillBitset(nil, sz, pt)
-
-				// same value, same slice
-				any, all := bitsetOrAVX2Flag(dst, dst, sz)
-				if pt == 0x80 && sz == 7 {
-					if any {
-						T.Errorf("dst===src: unexpected return value %v, expected false", any)
-					}
-				} else {
-					if !any {
-						T.Errorf("dst===src: unexpected return value %v, expected true", any)
-					}
-				}
-				if pt == 0xff {
-					if !all {
-						T.Errorf("dst===src: unexpected return value %v, expected true", all)
-					}
-				} else {
-					if all {
-						T.Errorf("dst===src: unexpected return value %v, expected false", all)
-					}
-				}
-				if bytes.Compare(dst, src) != 0 {
-					T.Errorf("dst===src: unexpected result %x, expected %x", dst, src)
-				}
-				if got, want := popcount(dst), popcount(src); got != want {
-					T.Errorf("dst===src: unexpected count %d, expected %d", got, want)
-				}
-
-				// same value, other slice
-				copy(dst, src)
-				any, all = bitsetOrAVX2Flag(dst, src, sz)
-				if pt == 0x80 && sz == 7 {
-					if any {
-						T.Errorf("dst==src: unexpected return value %v, expected false", any)
-					}
-				} else {
-					if !any {
-						T.Errorf("dst==src: unexpected return value %v, expected true", any)
-					}
-				}
-				if pt == 0xff {
-					if !all {
-						T.Errorf("dst==src: unexpected return value %v, expected true", all)
-					}
-				} else {
-					if all {
-						T.Errorf("dst==src: unexpected return value %v, expected false", all)
-					}
-				}
-				if bytes.Compare(dst, src) != 0 {
-					T.Errorf("dst==src: unexpected result %x, expected %x", dst, src)
-				}
-				if got, want := popcount(dst), popcount(src); got != want {
-					T.Errorf("dst==src: unexpected count %d, expected %d", got, want)
-				}
-
-				// all zeros
-				copy(dst, src)
-				any, all = bitsetOrAVX2Flag(dst, zeros, sz)
-				if pt == 0x80 && sz == 7 {
-					if any {
-						T.Errorf("zeros: unexpected return value %v, expected false", any)
-					}
-				} else {
-					if !any {
-						T.Errorf("zeros: unexpected return value %v, expected true", any)
-					}
-				}
-				if pt == 0xff {
-					if !all {
-						T.Errorf("zeros: unexpected return value %v, expected true", all)
-					}
-				} else {
-					if all {
-						T.Errorf("zeros: unexpected return value %v, expected 0", all)
-					}
-				}
-				if bytes.Compare(dst, src) != 0 {
-					T.Errorf("zeros: unexpected result %x, expected %x", dst, src)
-				}
-				if got, want := popcount(dst), popcount(src); got != want {
-					T.Errorf("zeros: unexpected count %d, expected %d", got, want)
-				}
-
-				// all ones
-				copy(dst, src)
-				any, all = bitsetOrAVX2Flag(dst, ones, sz)
-				if !any {
-					T.Errorf("ones: unexpected return value %v, expected true", any)
-				}
-				if !all {
-					T.Errorf("ones: unexpected return value %v, expected true", all)
-				}
-				if bytes.Compare(dst, ones) != 0 {
-					T.Errorf("ones: unexpected result %x, expected %x", dst, ones)
-				}
-				if got, want := popcount(dst), popcount(ones); got != want {
-					T.Errorf("ones: unexpected count %d, expected %d", got, want)
-				}
-			})
-		}
-	}
-}
-
-=======
->>>>>>> bb80757c
-func TestBitXorGeneric(T *testing.T) {
-	for _, sz := range bitsetSizes {
-		zeros := fillBitset(nil, sz, 0)
-		ones := fillBitset(nil, sz, 0xff)
-		for _, pt := range bitsetPatterns {
-			T.Run(f("%d_%x", sz, pt), func(t *testing.T) {
-				src := fillBitset(nil, sz, pt)
-				dst := fillBitset(nil, sz, pt)
-
-				// same value, same slice
 				bitsetXorGeneric(dst, dst, sz)
 				if bytes.Compare(dst, zeros) != 0 {
 					T.Errorf("dst===src: unexpected result %x, expected %x", dst, zeros)
@@ -1040,66 +599,6 @@
 	}
 }
 
-<<<<<<< HEAD
-func TestBitXorAVX2(T *testing.T) {
-	if !util.UseAVX2 {
-		T.SkipNow()
-	}
-	// calls use the function selector to do proper last byte masking!
-	for _, sz := range bitsetSizes {
-		zeros := fillBitset(nil, sz, 0)
-		ones := fillBitset(nil, sz, 0xff)
-		for _, pt := range bitsetPatterns {
-			T.Run(f("%d_%x", sz, pt), func(t *testing.T) {
-				src := fillBitset(nil, sz, pt)
-				dst := fillBitset(nil, sz, pt)
-
-				// same value, same slice
-				bitsetXor(dst, dst, sz)
-				if bytes.Compare(dst, zeros) != 0 {
-					T.Errorf("dst===src: unexpected result %x, expected %x", dst, zeros)
-				}
-				if got, want := popcount(dst), 0; got != want {
-					T.Errorf("dst===src: unexpected count %d, expected %d", got, want)
-				}
-
-				// same value, other slice
-				copy(dst, src)
-				bitsetXor(dst, src, sz)
-				if bytes.Compare(dst, zeros) != 0 {
-					T.Errorf("dst==src: unexpected result %x, expected %x", dst, zeros)
-				}
-				if got, want := popcount(dst), 0; got != want {
-					T.Errorf("dst==src: unexpected count %d, expected %d", got, want)
-				}
-
-				// val XOR zeros == val
-				copy(dst, src)
-				bitsetXor(dst, zeros, sz)
-				if bytes.Compare(dst, src) != 0 {
-					T.Errorf("zeros: unexpected result %x, expected %x", dst, src)
-				}
-				if got, want := popcount(dst), popcount(src); got != want {
-					T.Errorf("zeros: unexpected count %d, expected %d", got, want)
-				}
-
-				// val XOR ones == neg(val)
-				copy(dst, src)
-				bitsetXor(dst, ones, sz)
-				cmp := fillBitset(nil, sz, ^pt)
-				if bytes.Compare(dst, cmp) != 0 {
-					T.Errorf("ones: unexpected result %x, expected %x", dst, cmp)
-				}
-				if got, want := popcount(dst), popcount(cmp); got != want {
-					T.Errorf("ones: unexpected count %d, expected %d", got, want)
-				}
-			})
-		}
-	}
-}
-
-=======
->>>>>>> bb80757c
 func TestBitNegGeneric(T *testing.T) {
 	for _, sz := range bitsetSizes {
 		for _, pt := range bitsetPatterns {
@@ -1119,32 +618,6 @@
 	}
 }
 
-<<<<<<< HEAD
-func TestBitNegAVX2(T *testing.T) {
-	if !util.UseAVX2 {
-		T.SkipNow()
-	}
-	// calls use the function selector to do proper last byte masking!
-	for _, sz := range bitsetSizes {
-		for _, pt := range bitsetPatterns {
-			T.Run(f("%d_%x", sz, pt), func(t *testing.T) {
-				src := fillBitset(nil, sz, pt)
-				cmp := fillBitset(nil, sz, ^pt)
-
-				bitsetNeg(src, sz)
-				if bytes.Compare(src, cmp) != 0 {
-					T.Errorf("unexpected result %x, expected %x", src, cmp)
-				}
-				if got, want := popcount(src), popcount(cmp); got != want {
-					T.Errorf("unexpected count %d, expected %d", got, want)
-				}
-			})
-		}
-	}
-}
-
-=======
->>>>>>> bb80757c
 // Test high-level bitset API
 //
 func TestBitsetNew(T *testing.T) {
@@ -1461,32 +934,6 @@
 	}
 }
 
-<<<<<<< HEAD
-func TestBitsetReverseAVX2(T *testing.T) {
-	if !util.UseAVX2 {
-		T.SkipNow()
-	}
-	for _, sz := range bitsetSizes {
-		bits := fillBitsetSaw(nil, sz)
-		cmp := make([]byte, len(bits))
-		copy(cmp, bits)
-		bitsetReverseGeneric(cmp)
-		bitsetReverseAVX2(bits, bitsetReverseLut256)
-
-		if got, want := len(bits), len(cmp); got != want {
-			T.Errorf("%d: unexpected buf length %d, expected %d", sz, got, want)
-		}
-		if got, want := popcount(bits), popcount(cmp); got != want {
-			T.Errorf("%d: unexpected count %d, expected %d", sz, got, want)
-		}
-		if bytes.Compare(bits, cmp) != 0 {
-			T.Errorf("%d: unexpected result %x, expected %x", sz, bits, cmp)
-		}
-	}
-}
-
-=======
->>>>>>> bb80757c
 func TestBitsetIndexGeneric(T *testing.T) {
 	for _, c := range runTestcases {
 		idx := make([]uint32, len(c.idx))
@@ -1541,55 +988,6 @@
 	}
 }
 
-<<<<<<< HEAD
-func TestBitsetIndexAVX2Full(T *testing.T) {
-	if !util.UseAVX2 {
-		T.SkipNow()
-	}
-	for _, c := range runTestcases {
-		idx := make([]uint32, len(c.idx)+8)
-		T.Run(c.name, func(t *testing.T) {
-			var ret = bitsetIndexesAVX2Full(c.buf, c.size, idx)
-			if got, want := ret, popcount(c.buf); got != want {
-				T.Errorf("unexpected index vector length %d, expected %d", got, want)
-			}
-			idx = idx[:ret]
-			if got, want := ret, len(c.idx); got != want {
-				T.Errorf("unexpected return value %d, expected %d", got, want)
-			}
-			if !reflect.DeepEqual(idx, c.idx) {
-				T.Errorf("unexpected result %d, expected %d", idx, c.idx)
-			}
-		})
-	}
-}
-
-func TestBitsetIndexAVX2Skip(T *testing.T) {
-	if !util.UseAVX2 {
-		T.SkipNow()
-	}
-	for _, c := range runTestcases {
-		c.buf = append(c.buf, 0xff)
-		c.buf = c.buf[:len(c.buf)-1]
-		idx := make([]uint32, len(c.idx)+8)
-		T.Run(c.name, func(t *testing.T) {
-			var ret = bitsetIndexesAVX2Skip(c.buf, c.size, idx)
-			if got, want := ret, popcount(c.buf); got != want {
-				T.Errorf("unexpected index vector length %d, expected %d", got, want)
-			}
-			idx = idx[:ret]
-			if got, want := ret, len(c.idx); got != want {
-				T.Errorf("unexpected return value %d, expected %d", got, want)
-			}
-			if !reflect.DeepEqual(idx, c.idx) {
-				T.Errorf("unexpected result %d, expected %d", idx, c.idx)
-			}
-		})
-	}
-}
-
-=======
->>>>>>> bb80757c
 type bitsetRunTestcase struct {
 	// source data
 	name string
@@ -2145,30 +1543,6 @@
 	}
 }
 
-<<<<<<< HEAD
-func TestBitsetRunAVX2(T *testing.T) {
-	if !util.UseAVX2 {
-		T.SkipNow()
-	}
-	for _, c := range runTestcases {
-		bits := NewBitsetFromBytes(c.buf, c.size)
-		var idx, length int
-		for i, r := range c.runs {
-			T.Run(f("%s_%d", c.name, i), func(t *testing.T) {
-				idx, length = bitsetRunAVX2Wrapper(bits.Bytes(), idx+length, bits.Len())
-				if got, want := idx, r[0]; got != want {
-					T.Errorf("unexpected index %d, expected %d", got, want)
-				}
-				if got, want := length, r[1]; got != want {
-					T.Errorf("unexpected length %d, expected %d", got, want)
-				}
-			})
-		}
-	}
-}
-
-=======
->>>>>>> bb80757c
 // bits generates sequence of n numbers with max bits,
 // ensuring max bit is set for 50% of the values.
 func randBits(n int) []byte {
