--- conflicted
+++ resolved
@@ -10,8 +10,6 @@
 	"math/bits"
 	"math/rand"
 	"testing"
-
-	"blockwatch.cc/knoxdb/util"
 )
 
 const Uint16Size = 2
@@ -248,65 +246,6 @@
 	}
 }
 
-<<<<<<< HEAD
-func TestMatchUint16EqualAVX2(T *testing.T) {
-	if !util.UseAVX2 {
-		T.SkipNow()
-	}
-	for _, c := range uint16EqualCases {
-		// pre-allocate the result slice and fill with poison
-		l := bitFieldLen(len(c.slice))
-		bits := make([]byte, l+32)
-		for i, _ := range bits {
-			bits[i] = 0xfa
-		}
-		bits = bits[:l]
-		cnt := matchUint16EqualAVX2(c.slice, c.match, bits)
-		if got, want := len(bits), len(c.result); got != want {
-			T.Errorf("%s: unexpected result length %d, expected %d", c.name, got, want)
-		}
-		if got, want := cnt, c.count; got != want {
-			T.Errorf("%s: unexpected result bit count %d, expected %d", c.name, got, want)
-		}
-		if bytes.Compare(bits, c.result) != 0 {
-			T.Errorf("%s: unexpected result %x, expected %x", c.name, bits, c.result)
-		}
-		if bytes.Compare(bits[l:l+32], bytes.Repeat([]byte{0xfa}, 32)) != 0 {
-			T.Errorf("%s: result boundary violation %x", c.name, bits[l:l+32])
-		}
-	}
-}
-
-func TestMatchUint16EqualAVX512(T *testing.T) {
-	if !util.UseAVX512_BW {
-		T.SkipNow()
-	}
-	for _, c := range uint16EqualCases {
-		// pre-allocate the result slice and fill with poison
-		l := bitFieldLen(len(c.slice))
-		bits := make([]byte, l+32)
-		for i, _ := range bits {
-			bits[i] = 0xfa
-		}
-		bits = bits[:l]
-		cnt := matchUint16EqualAVX512(c.slice, c.match, bits)
-		if got, want := len(bits), len(c.result); got != want {
-			T.Errorf("%s: unexpected result length %d, expected %d", c.name, got, want)
-		}
-		if got, want := cnt, c.count; got != want {
-			T.Errorf("%s: unexpected result bit count %d, expected %d", c.name, got, want)
-		}
-		if bytes.Compare(bits, c.result) != 0 {
-			T.Errorf("%s: unexpected result %x, expected %x", c.name, bits, c.result)
-		}
-		if bytes.Compare(bits[l:l+32], bytes.Repeat([]byte{0xfa}, 32)) != 0 {
-			T.Errorf("%s: result boundary violation %x", c.name, bits[l:l+32])
-		}
-	}
-}
-
-=======
->>>>>>> bb80757c
 // -----------------------------------------------------------------------------
 // Equal benchmarks
 //
@@ -323,41 +262,6 @@
 	}
 }
 
-<<<<<<< HEAD
-func BenchmarkMatchUint16EqualAVX2(B *testing.B) {
-	if !util.UseAVX2 {
-		B.SkipNow()
-	}
-	for _, n := range vecBenchmarkSizes {
-		a := randUint16Slice(n.l, 1)
-		bits := make([]byte, bitFieldLen(len(a)))
-		B.Run(n.name, func(B *testing.B) {
-			B.SetBytes(int64(n.l * Uint16Size))
-			for i := 0; i < B.N; i++ {
-				matchUint16EqualAVX2(a, math.MaxUint16/2, bits)
-			}
-		})
-	}
-}
-
-func BenchmarkMatchUint16EqualAVX512(B *testing.B) {
-	if !util.UseAVX512_BW {
-		B.SkipNow()
-	}
-	for _, n := range vecBenchmarkSizes {
-		a := randUint16Slice(n.l, 1)
-		bits := make([]byte, bitFieldLen(len(a)))
-		B.Run(n.name, func(B *testing.B) {
-			B.SetBytes(int64(n.l * Uint16Size))
-			for i := 0; i < B.N; i++ {
-				matchUint16EqualAVX512(a, math.MaxUint16/2, bits)
-			}
-		})
-	}
-}
-
-=======
->>>>>>> bb80757c
 // -----------------------------------------------------------------------------
 // NotEqual Testcases
 //
@@ -420,65 +324,6 @@
 	}
 }
 
-<<<<<<< HEAD
-func TestMatchUint16NotEqualAVX2(T *testing.T) {
-	if !util.UseAVX2 {
-		T.SkipNow()
-	}
-	for _, c := range uint16NotEqualCases {
-		// pre-allocate the result slice and fill with poison
-		l := bitFieldLen(len(c.slice))
-		bits := make([]byte, l+32)
-		for i, _ := range bits {
-			bits[i] = 0xfa
-		}
-		bits = bits[:l]
-		cnt := matchUint16NotEqualAVX2(c.slice, c.match, bits)
-		if got, want := len(bits), len(c.result); got != want {
-			T.Errorf("%s: unexpected result length %d, expected %d", c.name, got, want)
-		}
-		if got, want := cnt, c.count; got != want {
-			T.Errorf("%s: unexpected result bit count %d, expected %d", c.name, got, want)
-		}
-		if bytes.Compare(bits, c.result) != 0 {
-			T.Errorf("%s: unexpected result %x, expected %x", c.name, bits, c.result)
-		}
-		if bytes.Compare(bits[l:l+32], bytes.Repeat([]byte{0xfa}, 32)) != 0 {
-			T.Errorf("%s: result boundary violation %x", c.name, bits[l:l+32])
-		}
-	}
-}
-
-func TestMatchUint16NotEqualAVX512(T *testing.T) {
-	if !util.UseAVX512_BW {
-		T.SkipNow()
-	}
-	for _, c := range uint16NotEqualCases {
-		// pre-allocate the result slice and fill with poison
-		l := bitFieldLen(len(c.slice))
-		bits := make([]byte, l+32)
-		for i, _ := range bits {
-			bits[i] = 0xfa
-		}
-		bits = bits[:l]
-		cnt := matchUint16NotEqualAVX512(c.slice, c.match, bits)
-		if got, want := len(bits), len(c.result); got != want {
-			T.Errorf("%s: unexpected result length %d, expected %d", c.name, got, want)
-		}
-		if got, want := cnt, c.count; got != want {
-			T.Errorf("%s: unexpected result bit count %d, expected %d", c.name, got, want)
-		}
-		if bytes.Compare(bits, c.result) != 0 {
-			T.Errorf("%s: unexpected result %x, expected %x", c.name, bits, c.result)
-		}
-		if bytes.Compare(bits[l:l+32], bytes.Repeat([]byte{0xfa}, 32)) != 0 {
-			T.Errorf("%s: result boundary violation %x", c.name, bits[l:l+32])
-		}
-	}
-}
-
-=======
->>>>>>> bb80757c
 // -----------------------------------------------------------------------------
 // NotEqual benchmarks
 //
@@ -495,41 +340,6 @@
 	}
 }
 
-<<<<<<< HEAD
-func BenchmarkMatchUint16NotEqualAVX2(B *testing.B) {
-	if !util.UseAVX2 {
-		B.SkipNow()
-	}
-	for _, n := range vecBenchmarkSizes {
-		a := randUint16Slice(n.l, 1)
-		bits := make([]byte, bitFieldLen(len(a)))
-		B.Run(n.name, func(B *testing.B) {
-			B.SetBytes(int64(n.l * Uint16Size))
-			for i := 0; i < B.N; i++ {
-				matchUint16NotEqualAVX2(a, math.MaxUint16/2, bits)
-			}
-		})
-	}
-}
-
-func BenchmarkMatchUint16NotEqualAVX512(B *testing.B) {
-	if !util.UseAVX512_BW {
-		B.SkipNow()
-	}
-	for _, n := range vecBenchmarkSizes {
-		a := randUint16Slice(n.l, 1)
-		bits := make([]byte, bitFieldLen(len(a)))
-		B.Run(n.name, func(B *testing.B) {
-			B.SetBytes(int64(n.l * Uint16Size))
-			for i := 0; i < B.N; i++ {
-				matchUint16NotEqualAVX512(a, math.MaxUint16/2, bits)
-			}
-		})
-	}
-}
-
-=======
->>>>>>> bb80757c
 // -----------------------------------------------------------------------------
 // Less Testcases
 //
@@ -592,65 +402,6 @@
 	}
 }
 
-<<<<<<< HEAD
-func TestMatchUint16LessAVX2(T *testing.T) {
-	if !util.UseAVX2 {
-		T.SkipNow()
-	}
-	for _, c := range uint16LessCases {
-		// pre-allocate the result slice and fill with poison
-		l := bitFieldLen(len(c.slice))
-		bits := make([]byte, l+32)
-		for i, _ := range bits {
-			bits[i] = 0xfa
-		}
-		bits = bits[:l]
-		cnt := matchUint16LessThanAVX2(c.slice, c.match, bits)
-		if got, want := len(bits), len(c.result); got != want {
-			T.Errorf("%s: unexpected result length %d, expected %d", c.name, got, want)
-		}
-		if got, want := cnt, c.count; got != want {
-			T.Errorf("%s: unexpected result bit count %d, expected %d", c.name, got, want)
-		}
-		if bytes.Compare(bits, c.result) != 0 {
-			T.Errorf("%s: unexpected result %x, expected %x", c.name, bits, c.result)
-		}
-		if bytes.Compare(bits[l:l+32], bytes.Repeat([]byte{0xfa}, 32)) != 0 {
-			T.Errorf("%s: result boundary violation %x", c.name, bits[l:l+32])
-		}
-	}
-}
-
-func TestMatchUint16LessAVX512(T *testing.T) {
-	if !util.UseAVX512_BW {
-		T.SkipNow()
-	}
-	for _, c := range uint16LessCases {
-		// pre-allocate the result slice and fill with poison
-		l := bitFieldLen(len(c.slice))
-		bits := make([]byte, l+32)
-		for i, _ := range bits {
-			bits[i] = 0xfa
-		}
-		bits = bits[:l]
-		cnt := matchUint16LessThanAVX512(c.slice, c.match, bits)
-		if got, want := len(bits), len(c.result); got != want {
-			T.Errorf("%s: unexpected result length %d, expected %d", c.name, got, want)
-		}
-		if got, want := cnt, c.count; got != want {
-			T.Errorf("%s: unexpected result bit count %d, expected %d", c.name, got, want)
-		}
-		if bytes.Compare(bits, c.result) != 0 {
-			T.Errorf("%s: unexpected result %x, expected %x", c.name, bits, c.result)
-		}
-		if bytes.Compare(bits[l:l+32], bytes.Repeat([]byte{0xfa}, 32)) != 0 {
-			T.Errorf("%s: result boundary violation %x", c.name, bits[l:l+32])
-		}
-	}
-}
-
-=======
->>>>>>> bb80757c
 // -----------------------------------------------------------------------------
 // Less benchmarks
 //
@@ -667,41 +418,6 @@
 	}
 }
 
-<<<<<<< HEAD
-func BenchmarkMatchUint16LessAVX2(B *testing.B) {
-	if !util.UseAVX2 {
-		B.SkipNow()
-	}
-	for _, n := range vecBenchmarkSizes {
-		a := randUint16Slice(n.l, 1)
-		bits := make([]byte, bitFieldLen(len(a)))
-		B.Run(n.name, func(B *testing.B) {
-			B.SetBytes(int64(n.l * Uint16Size))
-			for i := 0; i < B.N; i++ {
-				matchUint16LessThanAVX2(a, math.MaxUint16/2, bits)
-			}
-		})
-	}
-}
-
-func BenchmarkMatchUint16LessAVX512(B *testing.B) {
-	if !util.UseAVX512_BW {
-		B.SkipNow()
-	}
-	for _, n := range vecBenchmarkSizes {
-		a := randUint16Slice(n.l, 1)
-		bits := make([]byte, bitFieldLen(len(a)))
-		B.Run(n.name, func(B *testing.B) {
-			B.SetBytes(int64(n.l * Uint16Size))
-			for i := 0; i < B.N; i++ {
-				matchUint16LessThanAVX512(a, math.MaxUint16/2, bits)
-			}
-		})
-	}
-}
-
-=======
->>>>>>> bb80757c
 // -----------------------------------------------------------------------------
 // Less Equal Testcases
 //
@@ -764,65 +480,6 @@
 	}
 }
 
-<<<<<<< HEAD
-func TestMatchUint16LessEqualAVX2(T *testing.T) {
-	if !util.UseAVX2 {
-		T.SkipNow()
-	}
-	for _, c := range uint16LessEqualCases {
-		// pre-allocate the result slice and fill with poison
-		l := bitFieldLen(len(c.slice))
-		bits := make([]byte, l+32)
-		for i, _ := range bits {
-			bits[i] = 0xfa
-		}
-		bits = bits[:l]
-		cnt := matchUint16LessThanEqualAVX2(c.slice, c.match, bits)
-		if got, want := len(bits), len(c.result); got != want {
-			T.Errorf("%s: unexpected result length %d, expected %d", c.name, got, want)
-		}
-		if got, want := cnt, c.count; got != want {
-			T.Errorf("%s: unexpected result bit count %d, expected %d", c.name, got, want)
-		}
-		if bytes.Compare(bits, c.result) != 0 {
-			T.Errorf("%s: unexpected result %x, expected %x", c.name, bits, c.result)
-		}
-		if bytes.Compare(bits[l:l+32], bytes.Repeat([]byte{0xfa}, 32)) != 0 {
-			T.Errorf("%s: result boundary violation %x", c.name, bits[l:l+32])
-		}
-	}
-}
-
-func TestMatchUint16LessEqualAVX512(T *testing.T) {
-	if !util.UseAVX512_BW {
-		T.SkipNow()
-	}
-	for _, c := range uint16LessEqualCases {
-		// pre-allocate the result slice and fill with poison
-		l := bitFieldLen(len(c.slice))
-		bits := make([]byte, l+32)
-		for i, _ := range bits {
-			bits[i] = 0xfa
-		}
-		bits = bits[:l]
-		cnt := matchUint16LessThanEqualAVX512(c.slice, c.match, bits)
-		if got, want := len(bits), len(c.result); got != want {
-			T.Errorf("%s: unexpected result length %d, expected %d", c.name, got, want)
-		}
-		if got, want := cnt, c.count; got != want {
-			T.Errorf("%s: unexpected result bit count %d, expected %d", c.name, got, want)
-		}
-		if bytes.Compare(bits, c.result) != 0 {
-			T.Errorf("%s: unexpected result %x, expected %x", c.name, bits, c.result)
-		}
-		if bytes.Compare(bits[l:l+32], bytes.Repeat([]byte{0xfa}, 32)) != 0 {
-			T.Errorf("%s: result boundary violation %x", c.name, bits[l:l+32])
-		}
-	}
-}
-
-=======
->>>>>>> bb80757c
 // -----------------------------------------------------------------------------
 // Less equal benchmarks
 //
@@ -839,41 +496,6 @@
 	}
 }
 
-<<<<<<< HEAD
-func BenchmarkMatchUint16LessEqualAVX2(B *testing.B) {
-	if !util.UseAVX2 {
-		B.SkipNow()
-	}
-	for _, n := range vecBenchmarkSizes {
-		a := randUint16Slice(n.l, 1)
-		bits := make([]byte, bitFieldLen(len(a)))
-		B.Run(n.name, func(B *testing.B) {
-			B.SetBytes(int64(n.l * Uint16Size))
-			for i := 0; i < B.N; i++ {
-				matchUint16LessThanEqualAVX2(a, math.MaxUint16/2, bits)
-			}
-		})
-	}
-}
-
-func BenchmarkMatchUint16LessEqualAVX512(B *testing.B) {
-	if !util.UseAVX512_BW {
-		B.SkipNow()
-	}
-	for _, n := range vecBenchmarkSizes {
-		a := randUint16Slice(n.l, 1)
-		bits := make([]byte, bitFieldLen(len(a)))
-		B.Run(n.name, func(B *testing.B) {
-			B.SetBytes(int64(n.l * Uint16Size))
-			for i := 0; i < B.N; i++ {
-				matchUint16LessThanEqualAVX512(a, math.MaxUint16/2, bits)
-			}
-		})
-	}
-}
-
-=======
->>>>>>> bb80757c
 // -----------------------------------------------------------------------------
 // Greater Testcases
 //
@@ -936,65 +558,6 @@
 	}
 }
 
-<<<<<<< HEAD
-func TestMatchUint16GreaterAVX2(T *testing.T) {
-	if !util.UseAVX2 {
-		T.SkipNow()
-	}
-	for _, c := range uint16GreaterCases {
-		// pre-allocate the result slice and fill with poison
-		l := bitFieldLen(len(c.slice))
-		bits := make([]byte, l+32)
-		for i, _ := range bits {
-			bits[i] = 0xfa
-		}
-		bits = bits[:l]
-		cnt := matchUint16GreaterThanAVX2(c.slice, c.match, bits)
-		if got, want := len(bits), len(c.result); got != want {
-			T.Errorf("%s: unexpected result length %d, expected %d", c.name, got, want)
-		}
-		if got, want := cnt, c.count; got != want {
-			T.Errorf("%s: unexpected result bit count %d, expected %d", c.name, got, want)
-		}
-		if bytes.Compare(bits, c.result) != 0 {
-			T.Errorf("%s: unexpected result %x, expected %x", c.name, bits, c.result)
-		}
-		if bytes.Compare(bits[l:l+32], bytes.Repeat([]byte{0xfa}, 32)) != 0 {
-			T.Errorf("%s: result boundary violation %x", c.name, bits[l:l+32])
-		}
-	}
-}
-
-func TestMatchUint16GreaterAVX512(T *testing.T) {
-	if !util.UseAVX512_BW {
-		T.SkipNow()
-	}
-	for _, c := range uint16GreaterCases {
-		// pre-allocate the result slice and fill with poison
-		l := bitFieldLen(len(c.slice))
-		bits := make([]byte, l+32)
-		for i, _ := range bits {
-			bits[i] = 0xfa
-		}
-		bits = bits[:l]
-		cnt := matchUint16GreaterThanAVX512(c.slice, c.match, bits)
-		if got, want := len(bits), len(c.result); got != want {
-			T.Errorf("%s: unexpected result length %d, expected %d", c.name, got, want)
-		}
-		if got, want := cnt, c.count; got != want {
-			T.Errorf("%s: unexpected result bit count %d, expected %d", c.name, got, want)
-		}
-		if bytes.Compare(bits, c.result) != 0 {
-			T.Errorf("%s: unexpected result %x, expected %x", c.name, bits, c.result)
-		}
-		if bytes.Compare(bits[l:l+32], bytes.Repeat([]byte{0xfa}, 32)) != 0 {
-			T.Errorf("%s: result boundary violation %x", c.name, bits[l:l+32])
-		}
-	}
-}
-
-=======
->>>>>>> bb80757c
 // -----------------------------------------------------------------------------
 // Greater benchmarks
 //
@@ -1011,41 +574,6 @@
 	}
 }
 
-<<<<<<< HEAD
-func BenchmarkMatchUint16GreaterAVX2(B *testing.B) {
-	if !util.UseAVX2 {
-		B.SkipNow()
-	}
-	for _, n := range vecBenchmarkSizes {
-		a := randUint16Slice(n.l, 1)
-		bits := make([]byte, bitFieldLen(len(a)))
-		B.Run(n.name, func(B *testing.B) {
-			B.SetBytes(int64(n.l * Uint16Size))
-			for i := 0; i < B.N; i++ {
-				matchUint16GreaterThanAVX2(a, math.MaxUint16/2, bits)
-			}
-		})
-	}
-}
-
-func BenchmarkMatchUint16GreaterAVX512(B *testing.B) {
-	if !util.UseAVX512_BW {
-		B.SkipNow()
-	}
-	for _, n := range vecBenchmarkSizes {
-		a := randUint16Slice(n.l, 1)
-		bits := make([]byte, bitFieldLen(len(a)))
-		B.Run(n.name, func(B *testing.B) {
-			B.SetBytes(int64(n.l * Uint16Size))
-			for i := 0; i < B.N; i++ {
-				matchUint16GreaterThanAVX512(a, math.MaxUint16/2, bits)
-			}
-		})
-	}
-}
-
-=======
->>>>>>> bb80757c
 // -----------------------------------------------------------------------------
 // Greater Equal Testcases
 //
@@ -1108,65 +636,6 @@
 	}
 }
 
-<<<<<<< HEAD
-func TestMatchUint16GreaterEqualAVX2(T *testing.T) {
-	if !util.UseAVX2 {
-		T.SkipNow()
-	}
-	for _, c := range uint16GreaterEqualCases {
-		// pre-allocate the result slice and fill with poison
-		l := bitFieldLen(len(c.slice))
-		bits := make([]byte, l+32)
-		for i, _ := range bits {
-			bits[i] = 0xfa
-		}
-		bits = bits[:l]
-		cnt := matchUint16GreaterThanEqualAVX2(c.slice, c.match, bits)
-		if got, want := len(bits), len(c.result); got != want {
-			T.Errorf("%s: unexpected result length %d, expected %d", c.name, got, want)
-		}
-		if got, want := cnt, c.count; got != want {
-			T.Errorf("%s: unexpected result bit count %d, expected %d", c.name, got, want)
-		}
-		if bytes.Compare(bits, c.result) != 0 {
-			T.Errorf("%s: unexpected result %x, expected %x", c.name, bits, c.result)
-		}
-		if bytes.Compare(bits[l:l+32], bytes.Repeat([]byte{0xfa}, 32)) != 0 {
-			T.Errorf("%s: result boundary violation %x", c.name, bits[l:l+32])
-		}
-	}
-}
-
-func TestMatchUint16GreaterEqualAVX512(T *testing.T) {
-	if !util.UseAVX512_BW {
-		T.SkipNow()
-	}
-	for _, c := range uint16GreaterEqualCases {
-		// pre-allocate the result slice and fill with poison
-		l := bitFieldLen(len(c.slice))
-		bits := make([]byte, l+32)
-		for i, _ := range bits {
-			bits[i] = 0xfa
-		}
-		bits = bits[:l]
-		cnt := matchUint16GreaterThanEqualAVX512(c.slice, c.match, bits)
-		if got, want := len(bits), len(c.result); got != want {
-			T.Errorf("%s: unexpected result length %d, expected %d", c.name, got, want)
-		}
-		if got, want := cnt, c.count; got != want {
-			T.Errorf("%s: unexpected result bit count %d, expected %d", c.name, got, want)
-		}
-		if bytes.Compare(bits, c.result) != 0 {
-			T.Errorf("%s: unexpected result %x, expected %x", c.name, bits, c.result)
-		}
-		if bytes.Compare(bits[l:l+32], bytes.Repeat([]byte{0xfa}, 32)) != 0 {
-			T.Errorf("%s: result boundary violation %x", c.name, bits[l:l+32])
-		}
-	}
-}
-
-=======
->>>>>>> bb80757c
 // -----------------------------------------------------------------------------
 // Greater equal benchmarks
 //
@@ -1183,41 +652,6 @@
 	}
 }
 
-<<<<<<< HEAD
-func BenchmarkMatchUint16GreaterEqualAVX2(B *testing.B) {
-	if !util.UseAVX2 {
-		B.SkipNow()
-	}
-	for _, n := range vecBenchmarkSizes {
-		a := randUint16Slice(n.l, 1)
-		bits := make([]byte, bitFieldLen(len(a)))
-		B.Run(n.name, func(B *testing.B) {
-			B.SetBytes(int64(n.l * Uint16Size))
-			for i := 0; i < B.N; i++ {
-				matchUint16GreaterThanEqualAVX2(a, math.MaxUint16/2, bits)
-			}
-		})
-	}
-}
-
-func BenchmarkMatchUint16GreaterEqualAVX512(B *testing.B) {
-	if !util.UseAVX512_BW {
-		B.SkipNow()
-	}
-	for _, n := range vecBenchmarkSizes {
-		a := randUint16Slice(n.l, 1)
-		bits := make([]byte, bitFieldLen(len(a)))
-		B.Run(n.name, func(B *testing.B) {
-			B.SetBytes(int64(n.l * Uint16Size))
-			for i := 0; i < B.N; i++ {
-				matchUint16GreaterThanEqualAVX512(a, math.MaxUint16/2, bits)
-			}
-		})
-	}
-}
-
-=======
->>>>>>> bb80757c
 // -----------------------------------------------------------------------------
 // Between Testcases
 //
@@ -1281,65 +715,6 @@
 	}
 }
 
-<<<<<<< HEAD
-func TestMatchUint16BetweenAVX2(T *testing.T) {
-	if !util.UseAVX2 {
-		T.SkipNow()
-	}
-	for _, c := range uint16BetweenCases {
-		// pre-allocate the result slice and fill with poison
-		l := bitFieldLen(len(c.slice))
-		bits := make([]byte, l+32)
-		for i, _ := range bits {
-			bits[i] = 0xfa
-		}
-		bits = bits[:l]
-		cnt := matchUint16BetweenAVX2(c.slice, c.match, c.match2, bits)
-		if got, want := len(bits), len(c.result); got != want {
-			T.Errorf("%s: unexpected result length %d, expected %d", c.name, got, want)
-		}
-		if got, want := cnt, c.count; got != want {
-			T.Errorf("%s: unexpected result bit count %d, expected %d", c.name, got, want)
-		}
-		if bytes.Compare(bits, c.result) != 0 {
-			T.Errorf("%s: unexpected result %x, expected %x", c.name, bits, c.result)
-		}
-		if bytes.Compare(bits[l:l+32], bytes.Repeat([]byte{0xfa}, 32)) != 0 {
-			T.Errorf("%s: result boundary violation %x", c.name, bits[l:l+32])
-		}
-	}
-}
-
-func TestMatchUint16BetweenAVX512(T *testing.T) {
-	if !util.UseAVX512_BW {
-		T.SkipNow()
-	}
-	for _, c := range uint16BetweenCases {
-		// pre-allocate the result slice and fill with poison
-		l := bitFieldLen(len(c.slice))
-		bits := make([]byte, l+32)
-		for i, _ := range bits {
-			bits[i] = 0xfa
-		}
-		bits = bits[:l]
-		cnt := matchUint16BetweenAVX512(c.slice, c.match, c.match2, bits)
-		if got, want := len(bits), len(c.result); got != want {
-			T.Errorf("%s: unexpected result length %d, expected %d", c.name, got, want)
-		}
-		if got, want := cnt, c.count; got != want {
-			T.Errorf("%s: unexpected result bit count %d, expected %d", c.name, got, want)
-		}
-		if bytes.Compare(bits, c.result) != 0 {
-			T.Errorf("%s: unexpected result %x, expected %x", c.name, bits, c.result)
-		}
-		if bytes.Compare(bits[l:l+32], bytes.Repeat([]byte{0xfa}, 32)) != 0 {
-			T.Errorf("%s: result boundary violation %x", c.name, bits[l:l+32])
-		}
-	}
-}
-
-=======
->>>>>>> bb80757c
 // -----------------------------------------------------------------------------
 // Between benchmarks
 //
@@ -1356,41 +731,6 @@
 	}
 }
 
-<<<<<<< HEAD
-func BenchmarkMatchUint16BetweenAVX2(B *testing.B) {
-	if !util.UseAVX2 {
-		B.SkipNow()
-	}
-	for _, n := range vecBenchmarkSizes {
-		a := randUint16Slice(n.l, 1)
-		bits := make([]byte, bitFieldLen(len(a)))
-		B.Run(n.name, func(B *testing.B) {
-			B.SetBytes(int64(n.l * Uint16Size))
-			for i := 0; i < B.N; i++ {
-				matchUint16BetweenAVX2(a, math.MaxUint16/4, math.MaxUint16/2, bits)
-			}
-		})
-	}
-}
-
-func BenchmarkMatchUint16BetweenAVX512(B *testing.B) {
-	if !util.UseAVX512_BW {
-		B.SkipNow()
-	}
-	for _, n := range vecBenchmarkSizes {
-		a := randUint16Slice(n.l, 1)
-		bits := make([]byte, bitFieldLen(len(a)))
-		B.Run(n.name, func(B *testing.B) {
-			B.SetBytes(int64(n.l * Uint16Size))
-			for i := 0; i < B.N; i++ {
-				matchUint16BetweenAVX512(a, math.MaxUint16/4, math.MaxUint16/2, bits)
-			}
-		})
-	}
-}
-
-=======
->>>>>>> bb80757c
 // -----------------------------------------------------------------------
 // Uint16 Slice
 //
