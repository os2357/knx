// Copyright (c) 2020 Blockwatch Data Inc.
// Author: alex@blockwatch.cc

package vec

import (
	"bytes"
	"fmt"
	"math"
	"math/bits"
	"math/rand"
	"testing"
)

const Int64Size = 8

func randInt64Slice(n, u int) []int64 {
	s := make([]int64, n*u)
	for i := 0; i < n; i++ {
		s[i] = rand.Int63()
	}
	for i := 1; i < u; i++ {
		copy(s[i*n:], s[:n])
	}
	return s
}

type Int64MatchTest struct {
	name   string
	slice  []int64
	match  int64 // used for every test
	match2 int64 // used for between tests
	result []byte
	count  int64
}

var (
	int64TestSlice_0 = []int64{
		0, 5, 3, 5, // Y1
		7, 5, 5, 9, // Y2
		3, 5, 5, 5, // Y3
		5, 0, 113, 12, // Y4

		4, 2, 3, 5, // Y5
		7, 3, 5, 9, // Y6
		3, 13, 5, 5, // Y7
		42, 5, 113, 12, // Y8
	}
	int64EqualTestMatch_0  int64 = 5
	int64EqualTestResult_0       = []byte{0x56, 0x78, 0x12, 0x34}

	int64NotEqualTestMatch_0  int64 = 5
	int64NotEqualTestResult_0       = []byte{0xa9, 0x87, 0xed, 0xcb}

	int64LessTestMatch_0  int64 = 5
	int64LessTestResult_0       = []byte{0xa0, 0x84, 0xe4, 0x80}

	int64LessEqualTestMatch_0  int64 = 5
	int64LessEqualTestResult_0       = []byte{0xf6, 0xfc, 0xf6, 0xb4}

	int64GreaterTestMatch_0  int64 = 5
	int64GreaterTestResult_0       = []byte{0x09, 0x03, 0x09, 0x4b}

	int64GreaterEqualTestMatch_0  int64 = 5
	int64GreaterEqualTestResult_0       = []byte{0x5f, 0x7b, 0x1b, 0x7f}

	int64BetweenTestMatch_0  int64 = 5
	int64BetweenTestMatch_0b int64 = 10
	int64BetweenTestResult_0       = []byte{0x5f, 0x78, 0x1b, 0x34}

	// positive values only
	int64TestSlice_1 = []int64{
		5, 2, 3, 4,
		7, 8, 5, 10,
		15, 5, 55, 500,
		1000, 500000, 5, 113,
		31, 32, 5, 34,
		35, 36, 5, 5,
		43, 5, 5, 5,
		39, 40, 41, 42,
	}
	int64EqualTestResult_1       = []byte{0x82, 0x42, 0x23, 0x70}
	int64EqualTestMatch_1  int64 = 5

	int64NotEqualTestResult_1       = []byte{0x7d, 0xbd, 0xdc, 0x8f}
	int64NotEqualTestMatch_1  int64 = 5

	int64LessTestResult_1       = []byte{0x70, 0x00, 0x00, 0x00}
	int64LessTestMatch_1  int64 = 5

	int64LessEqualTestResult_1       = []byte{0xf2, 0x42, 0x23, 0x70}
	int64LessEqualTestMatch_1  int64 = 5

	int64GreaterTestResult_1       = []byte{0x0d, 0xbd, 0xdc, 0x8f}
	int64GreaterTestMatch_1  int64 = 5

	int64GreaterEqualTestResult_1       = []byte{0x8f, 0xff, 0xff, 0xff}
	int64GreaterEqualTestMatch_1  int64 = 5

	int64BetweenTestResult_1       = []byte{0x8f, 0x42, 0x23, 0x70}
	int64BetweenTestMatch_1  int64 = 5
	int64BetweenTestMatch_1b int64 = 10

	// negative and positive values mixed
	int64TestSlice_2 = []int64{
		-5, 2, -3, 5,
		7, 8, 9, -10,
		15, 50, 55, 500,
		1000, -500000, 113, 12,
		31, 32, 33, 34,
		35, -36, 37, 38,
		39, 40, -41, 42,
		43, 44, 45, -46,
	}
	int64EqualTestResult_2       = []byte{0x80, 0x0, 0x0, 0x0}
	int64EqualTestMatch_2  int64 = -5

	int64NotEqualTestResult_2       = []byte{0x7f, 0xff, 0xff, 0xff}
	int64NotEqualTestMatch_2  int64 = -5

	int64LessTestResult_2       = []byte{0xe1, 0x04, 0x04, 0x21}
	int64LessTestMatch_2  int64 = 5

	int64LessEqualTestResult_2       = []byte{0xf1, 0x04, 0x04, 0x21}
	int64LessEqualTestMatch_2  int64 = 5

	int64GreaterTestResult_2       = []byte{0x0e, 0xfb, 0xfb, 0xde}
	int64GreaterTestMatch_2  int64 = 5

	int64GreaterEqualTestResult_2       = []byte{0x1e, 0xfb, 0xfb, 0xde}
	int64GreaterEqualTestMatch_2  int64 = 5

	int64BetweenTestResult_2       = []byte{0x1e, 0x00, 0x00, 0x00}
	int64BetweenTestMatch_2  int64 = 5
	int64BetweenTestMatch_2b int64 = 10

	// extreme values
	int64TestSlice_3 = []int64{
		math.MaxInt8, math.MinInt8,
		math.MaxInt16, math.MinInt16,
		math.MaxInt32, math.MinInt32,
		math.MaxInt64, math.MinInt64,
		math.MaxInt8, math.MinInt8,
		math.MaxInt16, math.MinInt16,
		math.MaxInt32, math.MinInt32,
		math.MaxInt64, math.MinInt64,
		math.MaxInt8, math.MinInt8,
		math.MaxInt16, math.MinInt16,
		math.MaxInt32, math.MinInt32,
		math.MaxInt64, math.MinInt64,
		math.MaxInt8, math.MinInt8,
		math.MaxInt16, math.MinInt16,
		math.MaxInt32, math.MinInt32,
		math.MaxInt64, math.MinInt64,
	}
	int64EqualTestResult_3       = []byte{0x01, 0x01, 0x01, 0x01}
	int64EqualTestMatch_3  int64 = math.MinInt64

	int64NotEqualTestResult_3       = []byte{0xfe, 0xfe, 0xfe, 0xfe}
	int64NotEqualTestMatch_3  int64 = math.MinInt64

	int64LessTestResult_3       = []byte{0x0, 0x0, 0x0, 0x00}
	int64LessTestMatch_3  int64 = math.MinInt64

	int64LessEqualTestResult_3       = []byte{0x01, 0x01, 0x01, 0x01}
	int64LessEqualTestMatch_3  int64 = math.MinInt64

	int64GreaterTestResult_3       = []byte{0xfe, 0xfe, 0xfe, 0xfe}
	int64GreaterTestMatch_3  int64 = math.MinInt64

	int64GreaterEqualTestResult_3       = []byte{0xff, 0xff, 0xff, 0xff}
	int64GreaterEqualTestMatch_3  int64 = math.MinInt64

	int64BetweenTestResult_3       = []byte{0x0a, 0x0a, 0x0a, 0x0a}
	int64BetweenTestMatch_3  int64 = math.MaxInt32
	int64BetweenTestMatch_3b int64 = math.MaxInt64
)

// creates an uint64 test case from the given slice
// Parameters:
//  - name: desired name of the test case
//  - slice: the slice for constructing the test case
//  - match, match2: are only copied to the resulting test case
//  - result: result for the given slice
//  - len: desired length of the test case
func CreateInt64TestCase(name string, slice []int64, match, match2 int64, result []byte, length int) Int64MatchTest {
	if len(slice)%8 != 0 {
		panic("CreateInt64TestCase: length of slice has to be a multiple of 8")
	}
	if len(result) != bitFieldLen(len(slice)) {
		panic("CreateInt64TestCase: length of slice and length of result does not match")
	}

	// create new slice by concat of given slice
	// we make it a little bit longer check buffer overruns
	var new_slice []int64
	var l int = length
	for l > 0 {
		new_slice = append(new_slice, slice...)
		l -= len(slice)
	}

	// create new result by concat of given result
	new_result := make([]byte, bitFieldLen(length))
	for i, _ := range new_result {
		new_result[i] = result[i%len(result)]
	}
	// clear the last unused bits
	if length%8 != 0 {
		new_result[len(new_result)-1] &= 0xff << (8 - length%8)
	}
	// count number of ones
	var cnt int
	for _, v := range new_result {
		cnt += bits.OnesCount8(v)
	}
	return Int64MatchTest{
		name:   name,
		slice:  new_slice[:length],
		match:  match,
		match2: match2,
		result: new_result,
		count:  int64(cnt),
	}
}

// -----------------------------------------------------------------------------
// Equal Testcases
//
var int64EqualCases = []Int64MatchTest{
	{
		name:   "l0",
		slice:  make([]int64, 0),
		match:  int64EqualTestMatch_1,
		result: []byte{},
		count:  0,
	}, {
		name:   "nil",
		slice:  nil,
		match:  int64EqualTestMatch_1,
		result: []byte{},
		count:  0,
	},
	CreateInt64TestCase("vec1", int64TestSlice_0, int64EqualTestMatch_0, 0, int64EqualTestResult_0, 32),
	CreateInt64TestCase("vec2", int64TestSlice_0, int64EqualTestMatch_0, 0, int64EqualTestResult_0, 64),
	CreateInt64TestCase("l32", int64TestSlice_1, int64EqualTestMatch_1, 0, int64EqualTestResult_1, 32),
	CreateInt64TestCase("l64", append(int64TestSlice_1, int64TestSlice_0...), int64EqualTestMatch_1, 0,
		append(int64EqualTestResult_1, int64EqualTestResult_0...), 64),
	CreateInt64TestCase("l128", append(int64TestSlice_1, int64TestSlice_0...), int64EqualTestMatch_1, 0,
		append(int64EqualTestResult_1, int64EqualTestResult_0...), 128),
	CreateInt64TestCase("l63", int64TestSlice_1, int64EqualTestMatch_1, 0, int64EqualTestResult_1, 63),
	CreateInt64TestCase("l31", int64TestSlice_1, int64EqualTestMatch_1, 0, int64EqualTestResult_1, 31),
	CreateInt64TestCase("l23", int64TestSlice_1, int64EqualTestMatch_1, 0, int64EqualTestResult_1, 23),
	CreateInt64TestCase("l15", int64TestSlice_1, int64EqualTestMatch_1, 0, int64EqualTestResult_1, 15),
	CreateInt64TestCase("l7", int64TestSlice_1, int64EqualTestMatch_1, 0, int64EqualTestResult_1, 7),
	CreateInt64TestCase("neg64", int64TestSlice_2, int64EqualTestMatch_2, 0, int64EqualTestResult_2, 64),
	CreateInt64TestCase("neg32", int64TestSlice_2, int64EqualTestMatch_2, 0, int64EqualTestResult_2, 32),
	CreateInt64TestCase("neg31", int64TestSlice_2, int64EqualTestMatch_2, 0, int64EqualTestResult_2, 31),
	CreateInt64TestCase("ext64", int64TestSlice_3, int64EqualTestMatch_3, 0, int64EqualTestResult_3, 64),
	CreateInt64TestCase("ext32", int64TestSlice_3, int64EqualTestMatch_3, 0, int64EqualTestResult_3, 32),
	CreateInt64TestCase("ext31", int64TestSlice_3, int64EqualTestMatch_3, 0, int64EqualTestResult_3, 31),
}

func TestMatchInt64EqualGeneric(T *testing.T) {
	for _, c := range int64EqualCases {
		// pre-allocate the result slice and fill with poison
		bits := make([]byte, bitFieldLen(len(c.slice)))
		cnt := matchInt64EqualGeneric(c.slice, c.match, bits)
		if got, want := len(bits), len(c.result); got != want {
			T.Errorf("%s: unexpected result length %d, expected %d", c.name, got, want)
		}
		if got, want := cnt, c.count; got != want {
			T.Errorf("%s: unexpected result bit count %d, expected %d", c.name, got, want)
		}
		if bytes.Compare(bits, c.result) != 0 {
			T.Errorf("%s: unexpected result %x, expected %x", c.name, bits, c.result)
		}
	}
}

func TestMatchInt64EqualAVX2(T *testing.T) {
	for _, c := range int64EqualCases {
		// pre-allocate the result slice and fill with poison
		l := bitFieldLen(len(c.slice))
		bits := make([]byte, l+32)
		for i, _ := range bits {
			bits[i] = 0xfa
		}
		bits = bits[:l]
		cnt := matchInt64EqualAVX2(c.slice, c.match, bits)
		if got, want := len(bits), len(c.result); got != want {
			T.Errorf("%s: unexpected result length %d, expected %d", c.name, got, want)
		}
		if got, want := cnt, c.count; got != want {
			T.Errorf("%s: unexpected result bit count %d, expected %d", c.name, got, want)
		}
		if bytes.Compare(bits, c.result) != 0 {
			T.Errorf("%s: unexpected result %x, expected %x", c.name, bits, c.result)
		}
		if bytes.Compare(bits[l:l+32], bytes.Repeat([]byte{0xfa}, 32)) != 0 {
			T.Errorf("%s: result boundary violation %x", c.name, bits[l:l+32])
		}
	}
}

func TestMatchInt64EqualAVX512(T *testing.T) {
	if !useAVX512_F {
		T.Skip("AVX512F not available. Skipping TestMatchInt64EqualAVX512.")
	}
	for _, c := range int64EqualCases {
		// pre-allocate the result slice and fill with poison
		l := bitFieldLen(len(c.slice))
		bits := make([]byte, l+32)
		for i, _ := range bits {
			bits[i] = 0xfa
		}
		bits = bits[:l]
		cnt := matchInt64EqualAVX512(c.slice, c.match, bits)
		if got, want := len(bits), len(c.result); got != want {
			T.Errorf("%s: unexpected result length %d, expected %d", c.name, got, want)
		}
		if got, want := cnt, c.count; got != want {
			T.Errorf("%s: unexpected result bit count %d, expected %d", c.name, got, want)
		}
		if bytes.Compare(bits, c.result) != 0 {
			T.Errorf("%s: unexpected result %x, expected %x", c.name, bits, c.result)
		}
		if bytes.Compare(bits[l:l+32], bytes.Repeat([]byte{0xfa}, 32)) != 0 {
			T.Errorf("%s: result boundary violation %x", c.name, bits[l:l+32])
		}
	}
}

// -----------------------------------------------------------------------------
// Equal benchmarks
//
func BenchmarkMatchInt64EqualGeneric(B *testing.B) {
	for _, n := range vecBenchmarkSizes {
		B.Run(n.name, func(B *testing.B) {
			a := randInt64Slice(n.l, 1)
			bits := make([]byte, bitFieldLen(len(a)))
			B.ResetTimer()
			B.SetBytes(int64(n.l * Int64Size))
			for i := 0; i < B.N; i++ {
				matchInt64EqualGeneric(a, math.MaxInt64/2, bits)
			}
		})
	}
}

func BenchmarkMatchInt64EqualAVX2(B *testing.B) {
	for _, n := range vecBenchmarkSizes {
		B.Run(n.name, func(B *testing.B) {
			a := randInt64Slice(n.l, 1)
			bits := make([]byte, bitFieldLen(len(a)))
			B.ResetTimer()
			B.SetBytes(int64(n.l * Int64Size))
			for i := 0; i < B.N; i++ {
				matchInt64EqualAVX2(a, math.MaxInt64/2, bits)
			}
		})
	}
}

// force scalar codepath by making last block <32 entries
func BenchmarkMatchInt64EqualAVX2Scalar(B *testing.B) {
	for _, n := range vecBenchmarkSizes {
		B.Run(n.name, func(B *testing.B) {
			a := randInt64Slice(n.l-1, 1)
			bits := make([]byte, bitFieldLen(len(a)))
			B.ResetTimer()
			B.SetBytes(int64(n.l * Int64Size))
			for i := 0; i < B.N; i++ {
				matchInt64EqualAVX2(a, math.MaxInt64/2, bits)
			}
		})
	}
}

<<<<<<< HEAD
=======
func BenchmarkMatchInt64EqualAVX512(B *testing.B) {
	if !useAVX512_F {
		B.Skip("AVX512F not available. Skipping BenchmarkMatchInt64EqualAVX512.")
	}
	for _, n := range vecBenchmarkSizes {
		B.Run(n.name, func(B *testing.B) {
			a := randInt64Slice(n.l, 1)
			bits := make([]byte, bitFieldLen(len(a)))
			B.ResetTimer()
			B.SetBytes(int64(n.l * Int64Size))
			for i := 0; i < B.N; i++ {
				matchInt64EqualAVX512(a, math.MaxInt64/2, bits)
			}
		})
	}
}

// force scalar codepath by making last block <32 entries
func BenchmarkMatchInt64EqualAVX512Scalar(B *testing.B) {
	if !useAVX512_F {
		B.Skip("AVX512F not available. Skipping BenchmarkMatchInt64EqualAVX512Scalar.")
	}
	for _, n := range vecBenchmarkSizes {
		B.Run(n.name, func(B *testing.B) {
			a := randInt64Slice(n.l-1, 1)
			bits := make([]byte, bitFieldLen(len(a)))
			B.ResetTimer()
			B.SetBytes(int64(n.l * Int64Size))
			for i := 0; i < B.N; i++ {
				matchInt64EqualAVX512(a, math.MaxInt64/2, bits)
			}
		})
	}
}

>>>>>>> 4d9bc833
// -----------------------------------------------------------------------------
// Not Equal Testcases
//
var int64NotEqualCases = []Int64MatchTest{
	{
		name:   "l0",
		slice:  make([]int64, 0),
		match:  int64NotEqualTestMatch_1,
		result: []byte{},
		count:  0,
	}, {
		name:   "nil",
		slice:  nil,
		match:  int64NotEqualTestMatch_1,
		result: []byte{},
		count:  0,
	},
	CreateInt64TestCase("vec1", int64TestSlice_0, int64NotEqualTestMatch_0, 0, int64NotEqualTestResult_0, 32),
	CreateInt64TestCase("vec2", int64TestSlice_0, int64NotEqualTestMatch_0, 0, int64NotEqualTestResult_0, 64),
	CreateInt64TestCase("l32", int64TestSlice_1, int64NotEqualTestMatch_1, 0, int64NotEqualTestResult_1, 32),
	CreateInt64TestCase("l64", append(int64TestSlice_1, int64TestSlice_0...), int64NotEqualTestMatch_1, 0,
		append(int64NotEqualTestResult_1, int64NotEqualTestResult_0...), 64),
	CreateInt64TestCase("l128", append(int64TestSlice_1, int64TestSlice_0...), int64NotEqualTestMatch_1, 0,
		append(int64NotEqualTestResult_1, int64NotEqualTestResult_0...), 128),
	CreateInt64TestCase("l63", int64TestSlice_1, int64NotEqualTestMatch_1, 0, int64NotEqualTestResult_1, 63),
	CreateInt64TestCase("l31", int64TestSlice_1, int64NotEqualTestMatch_1, 0, int64NotEqualTestResult_1, 31),
	CreateInt64TestCase("l23", int64TestSlice_1, int64NotEqualTestMatch_1, 0, int64NotEqualTestResult_1, 23),
	CreateInt64TestCase("l15", int64TestSlice_1, int64NotEqualTestMatch_1, 0, int64NotEqualTestResult_1, 15),
	CreateInt64TestCase("l7", int64TestSlice_1, int64NotEqualTestMatch_1, 0, int64NotEqualTestResult_1, 7),
	CreateInt64TestCase("neg64", int64TestSlice_2, int64NotEqualTestMatch_2, 0, int64NotEqualTestResult_2, 64),
	CreateInt64TestCase("neg32", int64TestSlice_2, int64NotEqualTestMatch_2, 0, int64NotEqualTestResult_2, 32),
	CreateInt64TestCase("neg31", int64TestSlice_2, int64NotEqualTestMatch_2, 0, int64NotEqualTestResult_2, 31),
	CreateInt64TestCase("ext64", int64TestSlice_3, int64NotEqualTestMatch_3, 0, int64NotEqualTestResult_3, 64),
	CreateInt64TestCase("ext32", int64TestSlice_3, int64NotEqualTestMatch_3, 0, int64NotEqualTestResult_3, 32),
	CreateInt64TestCase("ext31", int64TestSlice_3, int64NotEqualTestMatch_3, 0, int64NotEqualTestResult_3, 31),
}

func TestMatchInt64NotEqualGeneric(T *testing.T) {
	for _, c := range int64NotEqualCases {
		// pre-allocate the result slice and fill with poison
		bits := make([]byte, bitFieldLen(len(c.slice)))
		cnt := matchInt64NotEqualGeneric(c.slice, c.match, bits)
		if got, want := len(bits), len(c.result); got != want {
			T.Errorf("%s: unexpected result length %d, expected %d", c.name, got, want)
		}
		if got, want := cnt, c.count; got != want {
			T.Errorf("%s: unexpected result bit count %d, expected %d", c.name, got, want)
		}
		if bytes.Compare(bits, c.result) != 0 {
			T.Errorf("%s: unexpected result %x, expected %x", c.name, bits, c.result)
		}
	}
}

func TestMatchInt64NotEqualAVX2(T *testing.T) {
	for _, c := range int64NotEqualCases {
		// pre-allocate the result slice and fill with poison
		l := bitFieldLen(len(c.slice))
		bits := make([]byte, l+32)
		for i, _ := range bits {
			bits[i] = 0xfa
		}
		bits = bits[:l]
		cnt := matchInt64NotEqualAVX2(c.slice, c.match, bits)
		if got, want := len(bits), len(c.result); got != want {
			T.Errorf("%s: unexpected result length %d, expected %d", c.name, got, want)
		}
		if got, want := cnt, c.count; got != want {
			T.Errorf("%s: unexpected result bit count %d, expected %d", c.name, got, want)
		}
		if bytes.Compare(bits, c.result) != 0 {
			T.Errorf("%s: unexpected result %x, expected %x", c.name, bits, c.result)
		}
		if bytes.Compare(bits[l:l+32], bytes.Repeat([]byte{0xfa}, 32)) != 0 {
			T.Errorf("%s: result boundary violation %x", c.name, bits[l:l+32])
		}
	}
}

func TestMatchInt64NotEqualAVX512(T *testing.T) {
	if !useAVX512_F {
		T.Skip("AVX512F not available. Skipping TestMatchInt64NotEqualAVX512.")
	}
	for _, c := range int64NotEqualCases {
		// pre-allocate the result slice and fill with poison
		l := bitFieldLen(len(c.slice))
		bits := make([]byte, l+32)
		for i, _ := range bits {
			bits[i] = 0xfa
		}
		bits = bits[:l]
		cnt := matchInt64NotEqualAVX512(c.slice, c.match, bits)
		if got, want := len(bits), len(c.result); got != want {
			T.Errorf("%s: unexpected result length %d, expected %d", c.name, got, want)
		}
		if got, want := cnt, c.count; got != want {
			T.Errorf("%s: unexpected result bit count %d, expected %d", c.name, got, want)
		}
		if bytes.Compare(bits, c.result) != 0 {
			T.Errorf("%s: unexpected result %x, expected %x", c.name, bits, c.result)
		}
		if bytes.Compare(bits[l:l+32], bytes.Repeat([]byte{0xfa}, 32)) != 0 {
			T.Errorf("%s: result boundary violation %x", c.name, bits[l:l+32])
		}
	}
}

// -----------------------------------------------------------------------------
// Not Equal benchmarks
//
func BenchmarkMatchInt64NotEqualGeneric(B *testing.B) {
	for _, n := range vecBenchmarkSizes {
		B.Run(n.name, func(B *testing.B) {
			a := randInt64Slice(n.l, 1)
<<<<<<< HEAD
=======
			bits := make([]byte, bitFieldLen(len(a)))
			B.ResetTimer()
			B.SetBytes(int64(n.l * Int64Size))
			for i := 0; i < B.N; i++ {
				matchInt64NotEqualGeneric(a, math.MaxInt64/2, bits)
			}
		})
	}
}

func BenchmarkMatchInt64NotEqualAVX2(B *testing.B) {
	for _, n := range vecBenchmarkSizes {
		B.Run(n.name, func(B *testing.B) {
			a := randInt64Slice(n.l, 1)
			bits := make([]byte, bitFieldLen(len(a)))
			B.ResetTimer()
			B.SetBytes(int64(n.l * Int64Size))
			for i := 0; i < B.N; i++ {
				matchInt64NotEqualAVX2(a, math.MaxInt64/2, bits)
			}
		})
	}
}

// force scalar codepath by making last block <32 entries
func BenchmarkMatchInt64NotEqualAVX2Scalar(B *testing.B) {
	for _, n := range vecBenchmarkSizes {
		B.Run(n.name, func(B *testing.B) {
			a := randInt64Slice(n.l, 1)
>>>>>>> 4d9bc833
			bits := make([]byte, bitFieldLen(len(a)))
			B.ResetTimer()
			B.SetBytes(int64(n.l * Int64Size))
			for i := 0; i < B.N; i++ {
<<<<<<< HEAD
				matchInt64NotEqualGeneric(a, math.MaxInt64/2, bits)
			}
		})
	}
}

func BenchmarkMatchInt64NotEqualAVX2(B *testing.B) {
=======
				matchInt64NotEqualAVX2(a, math.MaxInt64/2, bits)
			}
		})
	}
}

func BenchmarkMatchInt64NotEqualAVX512(B *testing.B) {
	if !useAVX512_F {
		B.Skip("AVX512F not available. Skipping BenchmarkMatchInt64NotEqualAVX512.")
	}
>>>>>>> 4d9bc833
	for _, n := range vecBenchmarkSizes {
		B.Run(n.name, func(B *testing.B) {
			a := randInt64Slice(n.l, 1)
			bits := make([]byte, bitFieldLen(len(a)))
			B.ResetTimer()
			B.SetBytes(int64(n.l * Int64Size))
			for i := 0; i < B.N; i++ {
<<<<<<< HEAD
				matchInt64NotEqualAVX2(a, math.MaxInt64/2, bits)
=======
				matchInt64NotEqualAVX512(a, math.MaxInt64/2, bits)
>>>>>>> 4d9bc833
			}
		})
	}
}

// force scalar codepath by making last block <32 entries
<<<<<<< HEAD
func BenchmarkMatchInt64NotEqualAVX2Scalar(B *testing.B) {
	for _, n := range vecBenchmarkSizes {
		B.Run(n.name, func(B *testing.B) {
			a := randInt64Slice(n.l, 1)
=======
func BenchmarkMatchInt64NotEqualAVX512Scalar(B *testing.B) {
	if !useAVX512_F {
		B.Skip("AVX512F not available. Skipping BenchmarkMatchInt64NotEqualAVX512Scalar.")
	}
	for _, n := range vecBenchmarkSizes {
		B.Run(n.name, func(B *testing.B) {
			a := randInt64Slice(n.l-1, 1)
>>>>>>> 4d9bc833
			bits := make([]byte, bitFieldLen(len(a)))
			B.ResetTimer()
			B.SetBytes(int64(n.l * Int64Size))
			for i := 0; i < B.N; i++ {
<<<<<<< HEAD
				matchInt64NotEqualAVX2(a, math.MaxInt64/2, bits)
=======
				matchInt64NotEqualAVX512(a, math.MaxInt64/2, bits)
>>>>>>> 4d9bc833
			}
		})
	}
}

// -----------------------------------------------------------------------------
// Less Testcases
//
var int64LessCases = []Int64MatchTest{
	{
		name:   "l0",
		slice:  make([]int64, 0),
		match:  int64LessTestMatch_1,
		result: []byte{},
		count:  0,
	}, {
		name:   "nil",
		slice:  nil,
		match:  int64LessTestMatch_1,
		result: []byte{},
		count:  0,
	},
	CreateInt64TestCase("vec1", int64TestSlice_0, int64LessTestMatch_0, 0, int64LessTestResult_0, 32),
	CreateInt64TestCase("vec2", int64TestSlice_0, int64LessTestMatch_0, 0, int64LessTestResult_0, 64),
	CreateInt64TestCase("l32", int64TestSlice_1, int64LessTestMatch_1, 0, int64LessTestResult_1, 32),
	CreateInt64TestCase("l64", append(int64TestSlice_1, int64TestSlice_0...), int64LessTestMatch_1, 0,
		append(int64LessTestResult_1, int64LessTestResult_0...), 64),
	CreateInt64TestCase("l128", append(int64TestSlice_1, int64TestSlice_0...), int64LessTestMatch_1, 0,
		append(int64LessTestResult_1, int64LessTestResult_0...), 128),
	CreateInt64TestCase("l63", int64TestSlice_1, int64LessTestMatch_1, 0, int64LessTestResult_1, 63),
	CreateInt64TestCase("l31", int64TestSlice_1, int64LessTestMatch_1, 0, int64LessTestResult_1, 31),
	CreateInt64TestCase("l23", int64TestSlice_1, int64LessTestMatch_1, 0, int64LessTestResult_1, 23),
	CreateInt64TestCase("l15", int64TestSlice_1, int64LessTestMatch_1, 0, int64LessTestResult_1, 15),
	CreateInt64TestCase("l7", int64TestSlice_1, int64LessTestMatch_1, 0, int64LessTestResult_1, 7),
	CreateInt64TestCase("neg64", int64TestSlice_2, int64LessTestMatch_2, 0, int64LessTestResult_2, 64),
	CreateInt64TestCase("neg32", int64TestSlice_2, int64LessTestMatch_2, 0, int64LessTestResult_2, 32),
	CreateInt64TestCase("neg31", int64TestSlice_2, int64LessTestMatch_2, 0, int64LessTestResult_2, 31),
	CreateInt64TestCase("ext64", int64TestSlice_3, int64LessTestMatch_3, 0, int64LessTestResult_3, 64),
	CreateInt64TestCase("ext32", int64TestSlice_3, int64LessTestMatch_3, 0, int64LessTestResult_3, 32),
	CreateInt64TestCase("ext31", int64TestSlice_3, int64LessTestMatch_3, 0, int64LessTestResult_3, 31),
}

func TestMatchInt64LessGeneric(T *testing.T) {
	for _, c := range int64LessCases {
		// pre-allocate the result slice
		bits := make([]byte, bitFieldLen(len(c.slice)))
		cnt := matchInt64LessThanGeneric(c.slice, c.match, bits)
		if got, want := len(bits), len(c.result); got != want {
			T.Errorf("%s: unexpected result length %d, expected %d", c.name, got, want)
		}
		if got, want := cnt, c.count; got != want {
			T.Errorf("%s: unexpected result bit count %d, expected %d", c.name, got, want)
		}
		if bytes.Compare(bits, c.result) != 0 {
			T.Errorf("%s: unexpected result %x, expected %x", c.name, bits, c.result)
		}
	}
}

func TestMatchInt64LessAVX2(T *testing.T) {
	for _, c := range int64LessCases {
		// pre-allocate the result slice and fill with poison
		l := bitFieldLen(len(c.slice))
		bits := make([]byte, l+32)
		for i, _ := range bits {
			bits[i] = 0xfa
		}
		bits = bits[:l]
		cnt := matchInt64LessThanAVX2(c.slice, c.match, bits)
		if got, want := len(bits), len(c.result); got != want {
			T.Errorf("%s: unexpected result length %d, expected %d", c.name, got, want)
		}
		if got, want := cnt, c.count; got != want {
			T.Errorf("%s: unexpected result bit count %d, expected %d", c.name, got, want)
		}
		if bytes.Compare(bits, c.result) != 0 {
			T.Errorf("%s: unexpected result %x, expected %x", c.name, bits, c.result)
		}
		if bytes.Compare(bits[l:l+32], bytes.Repeat([]byte{0xfa}, 32)) != 0 {
			T.Errorf("%s: result boundary violation %x", c.name, bits[l:l+32])
		}
	}
}

func TestMatchInt64LessAVX512(T *testing.T) {
	if !useAVX512_F {
		T.Skip("AVX512F not available. Skipping TestMatchInt64LessAVX512.")
	}
	for _, c := range int64LessCases {
		// pre-allocate the result slice and fill with poison
		l := bitFieldLen(len(c.slice))
		bits := make([]byte, l+32)
		for i, _ := range bits {
			bits[i] = 0xfa
		}
		bits = bits[:l]
		cnt := matchInt64LessThanAVX512(c.slice, c.match, bits)
		if got, want := len(bits), len(c.result); got != want {
			T.Errorf("%s: unexpected result length %d, expected %d", c.name, got, want)
		}
		if got, want := cnt, c.count; got != want {
			T.Errorf("%s: unexpected result bit count %d, expected %d", c.name, got, want)
		}
		if bytes.Compare(bits, c.result) != 0 {
			T.Errorf("%s: unexpected result %x, expected %x", c.name, bits, c.result)
		}
		if bytes.Compare(bits[l:l+32], bytes.Repeat([]byte{0xfa}, 32)) != 0 {
			T.Errorf("%s: result boundary violation %x", c.name, bits[l:l+32])
		}
	}
}

// -----------------------------------------------------------------------------
// Less benchmarks
//
func BenchmarkMatchInt64LessGeneric(B *testing.B) {
	for _, n := range vecBenchmarkSizes {
		B.Run(n.name, func(B *testing.B) {
			a := randInt64Slice(n.l, 1)
			bits := make([]byte, bitFieldLen(len(a)))
			B.ResetTimer()
			B.SetBytes(int64(n.l * Int64Size))
			for i := 0; i < B.N; i++ {
				matchInt64LessThanGeneric(a, math.MaxInt64/2, bits)
			}
		})
	}
}

func BenchmarkMatchInt64LessAVX2(B *testing.B) {
	for _, n := range vecBenchmarkSizes {
		B.Run(n.name, func(B *testing.B) {
			a := randInt64Slice(n.l, 1)
			bits := make([]byte, bitFieldLen(len(a)))
			B.ResetTimer()
			B.SetBytes(int64(n.l * Int64Size))
			for i := 0; i < B.N; i++ {
				matchInt64LessThanAVX2(a, math.MaxInt64/2, bits)
			}
		})
	}
}

// force scalar codepath by making last block <32 entries
func BenchmarkMatchInt64LessAVX2Scalar(B *testing.B) {
	for _, n := range vecBenchmarkSizes {
		B.Run(n.name, func(B *testing.B) {
			a := randInt64Slice(n.l-1, 1)
<<<<<<< HEAD
=======
			bits := make([]byte, bitFieldLen(len(a)))
			B.ResetTimer()
			B.SetBytes(int64(n.l * Int64Size))
			for i := 0; i < B.N; i++ {
				matchInt64LessThanAVX2(a, math.MaxInt64/2, bits)
			}
		})
	}
}

func BenchmarkMatchInt64LessAVX512(B *testing.B) {
	if !useAVX512_F {
		B.Skip("AVX512F not available. Skipping BenchmarkMatchInt64LessAVX512.")
	}
	for _, n := range vecBenchmarkSizes {
		B.Run(n.name, func(B *testing.B) {
			a := randInt64Slice(n.l, 1)
			bits := make([]byte, bitFieldLen(len(a)))
			B.ResetTimer()
			B.SetBytes(int64(n.l * Int64Size))
			for i := 0; i < B.N; i++ {
				matchInt64LessThanAVX512(a, math.MaxInt64/2, bits)
			}
		})
	}
}

// force scalar codepath by making last block <32 entries
func BenchmarkMatchInt64LessAVX512Scalar(B *testing.B) {
	if !useAVX512_F {
		B.Skip("AVX512F not available. Skipping BenchmarkMatchInt64LessAVX512Scalar.")
	}
	for _, n := range vecBenchmarkSizes {
		B.Run(n.name, func(B *testing.B) {
			a := randInt64Slice(n.l-1, 1)
>>>>>>> 4d9bc833
			bits := make([]byte, bitFieldLen(len(a)))
			B.ResetTimer()
			B.SetBytes(int64(n.l * Int64Size))
			for i := 0; i < B.N; i++ {
<<<<<<< HEAD
				matchInt64LessThanAVX2(a, math.MaxInt64/2, bits)
=======
				matchInt64LessThanAVX512(a, math.MaxInt64/2, bits)
>>>>>>> 4d9bc833
			}
		})
	}
}

// -----------------------------------------------------------------------------
// Less Equal Testcases
//
var int64LessEqualCases = []Int64MatchTest{
	{
		name:   "l0",
		slice:  make([]int64, 0),
		match:  int64LessEqualTestMatch_1,
		result: []byte{},
		count:  0,
	}, {
		name:   "nil",
		slice:  nil,
		match:  int64LessEqualTestMatch_1,
		result: []byte{},
		count:  0,
	},
	CreateInt64TestCase("vec1", int64TestSlice_0, int64LessEqualTestMatch_0, 0, int64LessEqualTestResult_0, 32),
	CreateInt64TestCase("vec2", int64TestSlice_0, int64LessEqualTestMatch_0, 0, int64LessEqualTestResult_0, 64),
	CreateInt64TestCase("l32", int64TestSlice_1, int64LessEqualTestMatch_1, 0, int64LessEqualTestResult_1, 32),
	CreateInt64TestCase("l64", append(int64TestSlice_1, int64TestSlice_0...), int64LessEqualTestMatch_1, 0,
		append(int64LessEqualTestResult_1, int64LessEqualTestResult_0...), 64),
	CreateInt64TestCase("l128", append(int64TestSlice_1, int64TestSlice_0...), int64LessEqualTestMatch_1, 0,
		append(int64LessEqualTestResult_1, int64LessEqualTestResult_0...), 128),
	CreateInt64TestCase("l63", int64TestSlice_1, int64LessEqualTestMatch_1, 0, int64LessEqualTestResult_1, 63),
	CreateInt64TestCase("l31", int64TestSlice_1, int64LessEqualTestMatch_1, 0, int64LessEqualTestResult_1, 31),
	CreateInt64TestCase("l23", int64TestSlice_1, int64LessEqualTestMatch_1, 0, int64LessEqualTestResult_1, 23),
	CreateInt64TestCase("l15", int64TestSlice_1, int64LessEqualTestMatch_1, 0, int64LessEqualTestResult_1, 15),
	CreateInt64TestCase("l7", int64TestSlice_1, int64LessEqualTestMatch_1, 0, int64LessEqualTestResult_1, 7),
	CreateInt64TestCase("neg64", int64TestSlice_2, int64LessEqualTestMatch_2, 0, int64LessEqualTestResult_2, 64),
	CreateInt64TestCase("neg32", int64TestSlice_2, int64LessEqualTestMatch_2, 0, int64LessEqualTestResult_2, 32),
	CreateInt64TestCase("neg31", int64TestSlice_2, int64LessEqualTestMatch_2, 0, int64LessEqualTestResult_2, 31),
	CreateInt64TestCase("ext64", int64TestSlice_3, int64LessEqualTestMatch_3, 0, int64LessEqualTestResult_3, 64),
	CreateInt64TestCase("ext32", int64TestSlice_3, int64LessEqualTestMatch_3, 0, int64LessEqualTestResult_3, 32),
	CreateInt64TestCase("ext31", int64TestSlice_3, int64LessEqualTestMatch_3, 0, int64LessEqualTestResult_3, 31),
}

func TestMatchInt64LessEqualGeneric(T *testing.T) {
	for _, c := range int64LessEqualCases {
		// pre-allocate the result slice
		bits := make([]byte, bitFieldLen(len(c.slice)))
		cnt := matchInt64LessThanEqualGeneric(c.slice, c.match, bits)
		if got, want := len(bits), len(c.result); got != want {
			T.Errorf("%s: unexpected result length %d, expected %d", c.name, got, want)
		}
		if got, want := cnt, c.count; got != want {
			T.Errorf("%s: unexpected result bit count %d, expected %d", c.name, got, want)
		}
		if bytes.Compare(bits, c.result) != 0 {
			T.Errorf("%s: unexpected result %x, expected %x", c.name, bits, c.result)
		}
	}
}

func TestMatchInt64LessEqualAVX2(T *testing.T) {
	for _, c := range int64LessEqualCases {
		// pre-allocate the result slice and fill with poison
		l := bitFieldLen(len(c.slice))
		bits := make([]byte, l+32)
		for i, _ := range bits {
			bits[i] = 0xfa
		}
		bits = bits[:l]
		cnt := matchInt64LessThanEqualAVX2(c.slice, c.match, bits)
		if got, want := len(bits), len(c.result); got != want {
			T.Errorf("%s: unexpected result length %d, expected %d", c.name, got, want)
		}
		if got, want := cnt, c.count; got != want {
			T.Errorf("%s: unexpected result bit count %d, expected %d", c.name, got, want)
		}
		if bytes.Compare(bits, c.result) != 0 {
			T.Errorf("%s: unexpected result %x, expected %x", c.name, bits, c.result)
		}
		if bytes.Compare(bits[l:l+32], bytes.Repeat([]byte{0xfa}, 32)) != 0 {
			T.Errorf("%s: result boundary violation %x", c.name, bits[l:l+32])
		}
	}
}

func TestMatchInt64LessEqualAVX512(T *testing.T) {
	if !useAVX512_F {
		T.Skip("AVX512F not available. Skipping TestMatchInt64LessEqualAVX512.")
	}
	for _, c := range int64LessEqualCases {
		// pre-allocate the result slice and fill with poison
		l := bitFieldLen(len(c.slice))
		bits := make([]byte, l+32)
		for i, _ := range bits {
			bits[i] = 0xfa
		}
		bits = bits[:l]
		cnt := matchInt64LessThanEqualAVX512(c.slice, c.match, bits)
		if got, want := len(bits), len(c.result); got != want {
			T.Errorf("%s: unexpected result length %d, expected %d", c.name, got, want)
		}
		if got, want := cnt, c.count; got != want {
			T.Errorf("%s: unexpected result bit count %d, expected %d", c.name, got, want)
		}
		if bytes.Compare(bits, c.result) != 0 {
			T.Errorf("%s: unexpected result %x, expected %x", c.name, bits, c.result)
		}
		if bytes.Compare(bits[l:l+32], bytes.Repeat([]byte{0xfa}, 32)) != 0 {
			T.Errorf("%s: result boundary violation %x", c.name, bits[l:l+32])
		}
	}
}

// -----------------------------------------------------------------------------
// Less equal benchmarks
//
func BenchmarkMatchInt64LessEqualGeneric(B *testing.B) {
	for _, n := range vecBenchmarkSizes {
		B.Run(n.name, func(B *testing.B) {
			a := randInt64Slice(n.l, 1)
			bits := make([]byte, bitFieldLen(len(a)))
			B.ResetTimer()
			B.SetBytes(int64(n.l * Int64Size))
			for i := 0; i < B.N; i++ {
				matchInt64LessThanEqualGeneric(a, math.MaxInt64/2, bits)
			}
		})
	}
}

func BenchmarkMatchInt64LessEqualAVX2(B *testing.B) {
	for _, n := range vecBenchmarkSizes {
		B.Run(n.name, func(B *testing.B) {
			a := randInt64Slice(n.l, 1)
			bits := make([]byte, bitFieldLen(len(a)))
			B.ResetTimer()
			B.SetBytes(int64(n.l * Int64Size))
			for i := 0; i < B.N; i++ {
				matchInt64LessThanEqualAVX2(a, math.MaxInt64/2, bits)
			}
		})
	}
}

// force scalar codepath by making last block <32 entries
func BenchmarkMatchInt64LessEqualAVX2Scalar(B *testing.B) {
	for _, n := range vecBenchmarkSizes {
		B.Run(n.name, func(B *testing.B) {
			a := randInt64Slice(n.l-1, 1)
<<<<<<< HEAD
=======
			bits := make([]byte, bitFieldLen(len(a)))
			B.ResetTimer()
			B.SetBytes(int64(n.l * Int64Size))
			for i := 0; i < B.N; i++ {
				matchInt64LessThanEqualAVX2(a, math.MaxInt64/2, bits)
			}
		})
	}
}

func BenchmarkMatchInt64LessEqualAVX512(B *testing.B) {
	if !useAVX512_F {
		B.Skip("AVX512F not available. Skipping BenchmarkMatchInt64LessEqualAVX512.")
	}
	for _, n := range vecBenchmarkSizes {
		B.Run(n.name, func(B *testing.B) {
			a := randInt64Slice(n.l, 1)
			bits := make([]byte, bitFieldLen(len(a)))
			B.ResetTimer()
			B.SetBytes(int64(n.l * Int64Size))
			for i := 0; i < B.N; i++ {
				matchInt64LessThanEqualAVX512(a, math.MaxInt64/2, bits)
			}
		})
	}
}

// force scalar codepath by making last block <32 entries
func BenchmarkMatchInt64LessEqualAVX512Scalar(B *testing.B) {
	if !useAVX512_F {
		B.Skip("AVX512F not available. Skipping BenchmarkMatchInt64LessEqualAVX512Scalar.")
	}
	for _, n := range vecBenchmarkSizes {
		B.Run(n.name, func(B *testing.B) {
			a := randInt64Slice(n.l-1, 1)
>>>>>>> 4d9bc833
			bits := make([]byte, bitFieldLen(len(a)))
			B.ResetTimer()
			B.SetBytes(int64(n.l * Int64Size))
			for i := 0; i < B.N; i++ {
<<<<<<< HEAD
				matchInt64LessThanEqualAVX2(a, math.MaxInt64/2, bits)
=======
				matchInt64LessThanEqualAVX512(a, math.MaxInt64/2, bits)
>>>>>>> 4d9bc833
			}
		})
	}
}

// -----------------------------------------------------------------------------
// Greater Testcases
//
var int64GreaterCases = []Int64MatchTest{
	{
		name:   "l0",
		slice:  make([]int64, 0),
		match:  int64GreaterTestMatch_1,
		result: []byte{},
		count:  0,
	}, {
		name:   "nil",
		slice:  nil,
		match:  int64GreaterTestMatch_1,
		result: []byte{},
		count:  0,
	},
	CreateInt64TestCase("vec1", int64TestSlice_0, int64GreaterTestMatch_0, 0, int64GreaterTestResult_0, 32),
	CreateInt64TestCase("vec2", int64TestSlice_0, int64GreaterTestMatch_0, 0, int64GreaterTestResult_0, 64),
	CreateInt64TestCase("l32", int64TestSlice_1, int64GreaterTestMatch_1, 0, int64GreaterTestResult_1, 32),
	CreateInt64TestCase("l64", append(int64TestSlice_1, int64TestSlice_0...), int64GreaterTestMatch_1, 0,
		append(int64GreaterTestResult_1, int64GreaterTestResult_0...), 64),
	CreateInt64TestCase("l128", append(int64TestSlice_1, int64TestSlice_0...), int64GreaterTestMatch_1, 0,
		append(int64GreaterTestResult_1, int64GreaterTestResult_0...), 128),
	CreateInt64TestCase("l63", int64TestSlice_1, int64GreaterTestMatch_1, 0, int64GreaterTestResult_1, 63),
	CreateInt64TestCase("l31", int64TestSlice_1, int64GreaterTestMatch_1, 0, int64GreaterTestResult_1, 31),
	CreateInt64TestCase("l23", int64TestSlice_1, int64GreaterTestMatch_1, 0, int64GreaterTestResult_1, 23),
	CreateInt64TestCase("l15", int64TestSlice_1, int64GreaterTestMatch_1, 0, int64GreaterTestResult_1, 15),
	CreateInt64TestCase("l7", int64TestSlice_1, int64GreaterTestMatch_1, 0, int64GreaterTestResult_1, 7),
	CreateInt64TestCase("neg64", int64TestSlice_2, int64GreaterTestMatch_2, 0, int64GreaterTestResult_2, 64),
	CreateInt64TestCase("neg32", int64TestSlice_2, int64GreaterTestMatch_2, 0, int64GreaterTestResult_2, 32),
	CreateInt64TestCase("neg31", int64TestSlice_2, int64GreaterTestMatch_2, 0, int64GreaterTestResult_2, 31),
	CreateInt64TestCase("ext64", int64TestSlice_3, int64GreaterTestMatch_3, 0, int64GreaterTestResult_3, 64),
	CreateInt64TestCase("ext32", int64TestSlice_3, int64GreaterTestMatch_3, 0, int64GreaterTestResult_3, 32),
	CreateInt64TestCase("ext31", int64TestSlice_3, int64GreaterTestMatch_3, 0, int64GreaterTestResult_3, 31),
}

func TestMatchInt64GreaterGeneric(T *testing.T) {
	for _, c := range int64GreaterCases {
		// pre-allocate the result slice
		bits := make([]byte, bitFieldLen(len(c.slice)))
		cnt := matchInt64GreaterThanGeneric(c.slice, c.match, bits)
		if got, want := len(bits), len(c.result); got != want {
			T.Errorf("%s: unexpected result length %d, expected %d", c.name, got, want)
		}
		if got, want := cnt, c.count; got != want {
			T.Errorf("%s: unexpected result bit count %d, expected %d", c.name, got, want)
		}
		if bytes.Compare(bits, c.result) != 0 {
			T.Errorf("%s: unexpected result %x, expected %x", c.name, bits, c.result)
		}
	}
}

func TestMatchInt64GreaterAVX2(T *testing.T) {
	for _, c := range int64GreaterCases {
		// pre-allocate the result slice and fill with poison
		l := bitFieldLen(len(c.slice))
		bits := make([]byte, l+32)
		for i, _ := range bits {
			bits[i] = 0xfa
		}
		bits = bits[:l]
		cnt := matchInt64GreaterThanAVX2(c.slice, c.match, bits)
		if got, want := len(bits), len(c.result); got != want {
			T.Errorf("%s: unexpected result length %d, expected %d", c.name, got, want)
		}
		if got, want := cnt, c.count; got != want {
			T.Errorf("%s: unexpected result bit count %d, expected %d", c.name, got, want)
		}
		if bytes.Compare(bits, c.result) != 0 {
			T.Errorf("%s: unexpected result %x, expected %x", c.name, bits, c.result)
		}
		if bytes.Compare(bits[l:l+32], bytes.Repeat([]byte{0xfa}, 32)) != 0 {
			T.Errorf("%s: result boundary violation %x", c.name, bits[l:l+32])
		}
	}
}

func TestMatchInt64GreaterAVX512(T *testing.T) {
	if !useAVX512_F {
		T.Skip("AVX512F not available. Skipping TestMatchInt64GreaterAVX512.")
	}
	for _, c := range int64GreaterCases {
		// pre-allocate the result slice and fill with poison
		l := bitFieldLen(len(c.slice))
		bits := make([]byte, l+32)
		for i, _ := range bits {
			bits[i] = 0xfa
		}
		bits = bits[:l]
		cnt := matchInt64GreaterThanAVX512(c.slice, c.match, bits)
		if got, want := len(bits), len(c.result); got != want {
			T.Errorf("%s: unexpected result length %d, expected %d", c.name, got, want)
		}
		if got, want := cnt, c.count; got != want {
			T.Errorf("%s: unexpected result bit count %d, expected %d", c.name, got, want)
		}
		if bytes.Compare(bits, c.result) != 0 {
			T.Errorf("%s: unexpected result %x, expected %x", c.name, bits, c.result)
		}
		if bytes.Compare(bits[l:l+32], bytes.Repeat([]byte{0xfa}, 32)) != 0 {
			T.Errorf("%s: result boundary violation %x", c.name, bits[l:l+32])
		}
	}
}

// -----------------------------------------------------------------------------
// Greater benchmarks
//
func BenchmarkMatchInt64GreaterGeneric(B *testing.B) {
	for _, n := range vecBenchmarkSizes {
		B.Run(n.name, func(B *testing.B) {
			a := randInt64Slice(n.l, 1)
			bits := make([]byte, bitFieldLen(len(a)))
			B.ResetTimer()
			B.SetBytes(int64(n.l * Int64Size))
			for i := 0; i < B.N; i++ {
				matchInt64GreaterThanGeneric(a, math.MaxInt64/2, bits)
			}
		})
	}
}

func BenchmarkMatchInt64GreaterAVX2(B *testing.B) {
	for _, n := range vecBenchmarkSizes {
		B.Run(n.name, func(B *testing.B) {
			a := randInt64Slice(n.l, 1)
			bits := make([]byte, bitFieldLen(len(a)))
			B.ResetTimer()
			B.SetBytes(int64(n.l * Int64Size))
			for i := 0; i < B.N; i++ {
				matchInt64GreaterThanAVX2(a, math.MaxInt64/2, bits)
			}
		})
	}
}

// force scalar codepath by making last block <32 entries
func BenchmarkMatchInt64GreaterAVX2Scalar(B *testing.B) {
	for _, n := range vecBenchmarkSizes {
		B.Run(n.name, func(B *testing.B) {
			a := randInt64Slice(n.l-1, 1)
<<<<<<< HEAD
=======
			bits := make([]byte, bitFieldLen(len(a)))
			B.ResetTimer()
			B.SetBytes(int64(n.l * Int64Size))
			for i := 0; i < B.N; i++ {
				matchInt64GreaterThanAVX2(a, math.MaxInt64/2, bits)
			}
		})
	}
}

func BenchmarkMatchInt64GreaterAVX512(B *testing.B) {
	if !useAVX512_F {
		B.Skip("AVX512F not available. Skipping BenchmarkMatchInt64GreaterAVX512.")
	}
	for _, n := range vecBenchmarkSizes {
		B.Run(n.name, func(B *testing.B) {
			a := randInt64Slice(n.l, 1)
			bits := make([]byte, bitFieldLen(len(a)))
			B.ResetTimer()
			B.SetBytes(int64(n.l * Int64Size))
			for i := 0; i < B.N; i++ {
				matchInt64GreaterThanAVX512(a, math.MaxInt64/2, bits)
			}
		})
	}
}

// force scalar codepath by making last block <32 entries
func BenchmarkMatchInt64GreaterAVX512Scalar(B *testing.B) {
	if !useAVX512_F {
		B.Skip("AVX512F not available. Skipping BenchmarkMatchInt64GreaterAVX512Scalar.")
	}
	for _, n := range vecBenchmarkSizes {
		B.Run(n.name, func(B *testing.B) {
			a := randInt64Slice(n.l-1, 1)
>>>>>>> 4d9bc833
			bits := make([]byte, bitFieldLen(len(a)))
			B.ResetTimer()
			B.SetBytes(int64(n.l * Int64Size))
			for i := 0; i < B.N; i++ {
<<<<<<< HEAD
				matchInt64GreaterThanAVX2(a, math.MaxInt64/2, bits)
=======
				matchInt64GreaterThanAVX512(a, math.MaxInt64/2, bits)
>>>>>>> 4d9bc833
			}
		})
	}
}

// -----------------------------------------------------------------------------
// Greater Equal Testcases
//
var int64GreaterEqualCases = []Int64MatchTest{
	{
		name:   "l0",
		slice:  make([]int64, 0),
		match:  int64GreaterEqualTestMatch_1,
		result: []byte{},
		count:  0,
	}, {
		name:   "nil",
		slice:  nil,
		match:  int64GreaterEqualTestMatch_1,
		result: []byte{},
		count:  0,
	},
	CreateInt64TestCase("vec1", int64TestSlice_0, int64GreaterEqualTestMatch_0, 0, int64GreaterEqualTestResult_0, 32),
	CreateInt64TestCase("vec2", int64TestSlice_0, int64GreaterEqualTestMatch_0, 0, int64GreaterEqualTestResult_0, 64),
	CreateInt64TestCase("l32", int64TestSlice_1, int64GreaterEqualTestMatch_1, 0, int64GreaterEqualTestResult_1, 32),
	CreateInt64TestCase("l64", append(int64TestSlice_1, int64TestSlice_0...), int64GreaterEqualTestMatch_1, 0,
		append(int64GreaterEqualTestResult_1, int64GreaterEqualTestResult_0...), 64),
	CreateInt64TestCase("l128", append(int64TestSlice_1, int64TestSlice_0...), int64GreaterEqualTestMatch_1, 0,
		append(int64GreaterEqualTestResult_1, int64GreaterEqualTestResult_0...), 128),
	CreateInt64TestCase("l63", int64TestSlice_1, int64GreaterEqualTestMatch_1, 0, int64GreaterEqualTestResult_1, 63),
	CreateInt64TestCase("l31", int64TestSlice_1, int64GreaterEqualTestMatch_1, 0, int64GreaterEqualTestResult_1, 31),
	CreateInt64TestCase("l23", int64TestSlice_1, int64GreaterEqualTestMatch_1, 0, int64GreaterEqualTestResult_1, 23),
	CreateInt64TestCase("l15", int64TestSlice_1, int64GreaterEqualTestMatch_1, 0, int64GreaterEqualTestResult_1, 15),
	CreateInt64TestCase("l7", int64TestSlice_1, int64GreaterEqualTestMatch_1, 0, int64GreaterEqualTestResult_1, 7),
	CreateInt64TestCase("neg64", int64TestSlice_2, int64GreaterEqualTestMatch_2, 0, int64GreaterEqualTestResult_2, 64),
	CreateInt64TestCase("neg32", int64TestSlice_2, int64GreaterEqualTestMatch_2, 0, int64GreaterEqualTestResult_2, 32),
	CreateInt64TestCase("neg31", int64TestSlice_2, int64GreaterEqualTestMatch_2, 0, int64GreaterEqualTestResult_2, 31),
	CreateInt64TestCase("ext64", int64TestSlice_3, int64GreaterEqualTestMatch_3, 0, int64GreaterEqualTestResult_3, 64),
	CreateInt64TestCase("ext32", int64TestSlice_3, int64GreaterEqualTestMatch_3, 0, int64GreaterEqualTestResult_3, 32),
	CreateInt64TestCase("ext31", int64TestSlice_3, int64GreaterEqualTestMatch_3, 0, int64GreaterEqualTestResult_3, 31),
}

func TestMatchInt64GreaterEqualGeneric(T *testing.T) {
	for _, c := range int64GreaterEqualCases {
		// pre-allocate the result slice
		bits := make([]byte, bitFieldLen(len(c.slice)))
		cnt := matchInt64GreaterThanEqualGeneric(c.slice, c.match, bits)
		if got, want := len(bits), len(c.result); got != want {
			T.Errorf("%s: unexpected result length %d, expected %d", c.name, got, want)
		}
		if got, want := cnt, c.count; got != want {
			T.Errorf("%s: unexpected result bit count %d, expected %d", c.name, got, want)
		}
		if bytes.Compare(bits, c.result) != 0 {
			T.Errorf("%s: unexpected result %x, expected %x", c.name, bits, c.result)
		}
	}
}

func TestMatchInt64GreaterEqualAVX2(T *testing.T) {
	for _, c := range int64GreaterEqualCases {
		// pre-allocate the result slice and fill with poison
		l := bitFieldLen(len(c.slice))
		bits := make([]byte, l+32)
		for i, _ := range bits {
			bits[i] = 0xfa
		}
		bits = bits[:l]
		cnt := matchInt64GreaterThanEqualAVX2(c.slice, c.match, bits)
		if got, want := len(bits), len(c.result); got != want {
			T.Errorf("%s: unexpected result length %d, expected %d", c.name, got, want)
		}
		if got, want := cnt, c.count; got != want {
			T.Errorf("%s: unexpected result bit count %d, expected %d", c.name, got, want)
		}
		if bytes.Compare(bits, c.result) != 0 {
			T.Errorf("%s: unexpected result %x, expected %x", c.name, bits, c.result)
		}
		if bytes.Compare(bits[l:l+32], bytes.Repeat([]byte{0xfa}, 32)) != 0 {
			T.Errorf("%s: result boundary violation %x", c.name, bits[l:l+32])
		}
	}
}

func TestMatchInt64GreaterEqualAVX512(T *testing.T) {
	if !useAVX512_F {
		T.Skip("AVX512F not available. Skipping TestMatchInt64GreaterEqualAVX512.")
	}
	for _, c := range int64GreaterEqualCases {
		// pre-allocate the result slice and fill with poison
		l := bitFieldLen(len(c.slice))
		bits := make([]byte, l+32)
		for i, _ := range bits {
			bits[i] = 0xfa
		}
		bits = bits[:l]
		cnt := matchInt64GreaterThanEqualAVX512(c.slice, c.match, bits)
		if got, want := len(bits), len(c.result); got != want {
			T.Errorf("%s: unexpected result length %d, expected %d", c.name, got, want)
		}
		if got, want := cnt, c.count; got != want {
			T.Errorf("%s: unexpected result bit count %d, expected %d", c.name, got, want)
		}
		if bytes.Compare(bits, c.result) != 0 {
			T.Errorf("%s: unexpected result %x, expected %x", c.name, bits, c.result)
		}
		if bytes.Compare(bits[l:l+32], bytes.Repeat([]byte{0xfa}, 32)) != 0 {
			T.Errorf("%s: result boundary violation %x", c.name, bits[l:l+32])
		}
	}
}

// -----------------------------------------------------------------------------
// Greater equal benchmarks
//
func BenchmarkMatchInt64GreaterEqualGeneric(B *testing.B) {
	for _, n := range vecBenchmarkSizes {
		B.Run(n.name, func(B *testing.B) {
			a := randInt64Slice(n.l, 1)
			bits := make([]byte, bitFieldLen(len(a)))
			B.ResetTimer()
			B.SetBytes(int64(n.l * Int64Size))
			for i := 0; i < B.N; i++ {
				matchInt64GreaterThanEqualGeneric(a, math.MaxInt64/2, bits)
			}
		})
	}
}

func BenchmarkMatchInt64GreaterEqualAVX2(B *testing.B) {
	for _, n := range vecBenchmarkSizes {
		B.Run(n.name, func(B *testing.B) {
			a := randInt64Slice(n.l, 1)
			bits := make([]byte, bitFieldLen(len(a)))
			B.ResetTimer()
			B.SetBytes(int64(n.l * Int64Size))
			for i := 0; i < B.N; i++ {
				matchInt64GreaterThanEqualAVX2(a, math.MaxInt64/2, bits)
			}
		})
	}
}

// force scalar codepath by making last block <32 entries
func BenchmarkMatchInt64GreaterEqualAVX2Scalar(B *testing.B) {
	for _, n := range vecBenchmarkSizes {
		B.Run(n.name, func(B *testing.B) {
			a := randInt64Slice(n.l-1, 1)
<<<<<<< HEAD
=======
			bits := make([]byte, bitFieldLen(len(a)))
			B.ResetTimer()
			B.SetBytes(int64(n.l * Int64Size))
			for i := 0; i < B.N; i++ {
				matchInt64GreaterThanEqualAVX2(a, math.MaxInt64/2, bits)
			}
		})
	}
}

func BenchmarkMatchInt64GreaterEqualAVX512(B *testing.B) {
	if !useAVX512_F {
		B.Skip("AVX512F not available. Skipping BenchmarkMatchInt64GreaterEqualAVX512.")
	}
	for _, n := range vecBenchmarkSizes {
		B.Run(n.name, func(B *testing.B) {
			a := randInt64Slice(n.l, 1)
			bits := make([]byte, bitFieldLen(len(a)))
			B.ResetTimer()
			B.SetBytes(int64(n.l * Int64Size))
			for i := 0; i < B.N; i++ {
				matchInt64GreaterThanEqualAVX512(a, math.MaxInt64/2, bits)
			}
		})
	}
}

// force scalar codepath by making last block <32 entries
func BenchmarkMatchInt64GreaterEqualAVX512Scalar(B *testing.B) {
	if !useAVX512_F {
		B.Skip("AVX512F not available. Skipping BenchmarkMatchInt64GreaterEqualAVX512Scalar.")
	}
	for _, n := range vecBenchmarkSizes {
		B.Run(n.name, func(B *testing.B) {
			a := randInt64Slice(n.l-1, 1)
>>>>>>> 4d9bc833
			bits := make([]byte, bitFieldLen(len(a)))
			B.ResetTimer()
			B.SetBytes(int64(n.l * Int64Size))
			for i := 0; i < B.N; i++ {
<<<<<<< HEAD
				matchInt64GreaterThanEqualAVX2(a, math.MaxInt64/2, bits)
=======
				matchInt64GreaterThanEqualAVX512(a, math.MaxInt64/2, bits)
>>>>>>> 4d9bc833
			}
		})
	}
}

// -----------------------------------------------------------------------------
// Between Testcases
//
var int64BetweenCases = []Int64MatchTest{
	{
		name:   "l0",
		slice:  make([]int64, 0),
		match:  int64BetweenTestMatch_1,
		result: []byte{},
		count:  0,
	}, {
		name:   "nil",
		slice:  nil,
		match:  int64BetweenTestMatch_1,
		result: []byte{},
		count:  0,
	},
	CreateInt64TestCase("vec1", int64TestSlice_0, int64BetweenTestMatch_0, int64BetweenTestMatch_0b, int64BetweenTestResult_0, 32),
	CreateInt64TestCase("vec2", int64TestSlice_0, int64BetweenTestMatch_0, int64BetweenTestMatch_0b, int64BetweenTestResult_0, 64),
	CreateInt64TestCase("l32", int64TestSlice_1, int64BetweenTestMatch_1, int64BetweenTestMatch_1b, int64BetweenTestResult_1, 32),
	CreateInt64TestCase("l64", append(int64TestSlice_1, int64TestSlice_0...), int64BetweenTestMatch_1, int64BetweenTestMatch_1b,
		append(int64BetweenTestResult_1, int64BetweenTestResult_0...), 64),
	CreateInt64TestCase("l128", append(int64TestSlice_1, int64TestSlice_0...), int64BetweenTestMatch_1, int64BetweenTestMatch_1b,
		append(int64BetweenTestResult_1, int64BetweenTestResult_0...), 128),
	CreateInt64TestCase("l63", int64TestSlice_1, int64BetweenTestMatch_1, int64BetweenTestMatch_1b, int64BetweenTestResult_1, 63),
	CreateInt64TestCase("l31", int64TestSlice_1, int64BetweenTestMatch_1, int64BetweenTestMatch_1b, int64BetweenTestResult_1, 31),
	CreateInt64TestCase("l23", int64TestSlice_1, int64BetweenTestMatch_1, int64BetweenTestMatch_1b, int64BetweenTestResult_1, 23),
	CreateInt64TestCase("l15", int64TestSlice_1, int64BetweenTestMatch_1, int64BetweenTestMatch_1b, int64BetweenTestResult_1, 15),
	CreateInt64TestCase("l7", int64TestSlice_1, int64BetweenTestMatch_1, int64BetweenTestMatch_1b, int64BetweenTestResult_1, 7),
	CreateInt64TestCase("neg64", int64TestSlice_2, int64BetweenTestMatch_2, int64BetweenTestMatch_2b, int64BetweenTestResult_2, 64),
	CreateInt64TestCase("neg32", int64TestSlice_2, int64BetweenTestMatch_2, int64BetweenTestMatch_2b, int64BetweenTestResult_2, 32),
	CreateInt64TestCase("neg31", int64TestSlice_2, int64BetweenTestMatch_2, int64BetweenTestMatch_2b, int64BetweenTestResult_2, 31),
	CreateInt64TestCase("ext64", int64TestSlice_3, int64BetweenTestMatch_3, int64BetweenTestMatch_3b, int64BetweenTestResult_3, 64),
	CreateInt64TestCase("ext32", int64TestSlice_3, int64BetweenTestMatch_3, int64BetweenTestMatch_3b, int64BetweenTestResult_3, 32),
	CreateInt64TestCase("ext31", int64TestSlice_3, int64BetweenTestMatch_3, int64BetweenTestMatch_3b, int64BetweenTestResult_3, 31),
}

func TestMatchInt64BetweenGeneric(T *testing.T) {
	for _, c := range int64BetweenCases {
		// pre-allocate the result slice
		bits := make([]byte, bitFieldLen(len(c.slice)))
		cnt := matchInt64BetweenGeneric(c.slice, c.match, c.match2, bits)
		if got, want := len(bits), len(c.result); got != want {
			T.Errorf("%s: unexpected result length %d, expected %d", c.name, got, want)
		}
		if got, want := cnt, c.count; got != want {
			T.Errorf("%s: unexpected result bit count %d, expected %d", c.name, got, want)
		}
		if bytes.Compare(bits, c.result) != 0 {
			T.Errorf("%s: unexpected result %x, expected %x", c.name, bits, c.result)
		}
	}
}

func TestMatchInt64BetweenAVX2(T *testing.T) {
	for _, c := range int64BetweenCases {
		// pre-allocate the result slice and fill with poison
		l := bitFieldLen(len(c.slice))
		bits := make([]byte, l+32)
		for i, _ := range bits {
			bits[i] = 0xfa
		}
		bits = bits[:l]
		cnt := matchInt64BetweenAVX2(c.slice, c.match, c.match2, bits)
		if got, want := len(bits), len(c.result); got != want {
			T.Errorf("%s: unexpected result length %d, expected %d", c.name, got, want)
		}
		if got, want := cnt, c.count; got != want {
			T.Errorf("%s: unexpected result bit count %d, expected %d", c.name, got, want)
		}
		if bytes.Compare(bits, c.result) != 0 {
			T.Errorf("%s: unexpected result %x, expected %x", c.name, bits, c.result)
		}
		if bytes.Compare(bits[l:l+32], bytes.Repeat([]byte{0xfa}, 32)) != 0 {
			T.Errorf("%s: result boundary violation %x", c.name, bits[l:l+32])
		}
	}
}

func TestMatchInt64BetweenAVX512(T *testing.T) {
	if !useAVX512_F {
		T.Skip("AVX512F not available. Skipping TestMatchInt64BetweenAVX512.")
	}
	for _, c := range int64BetweenCases {
		// pre-allocate the result slice and fill with poison
		l := bitFieldLen(len(c.slice))
		bits := make([]byte, l+32)
		for i, _ := range bits {
			bits[i] = 0xfa
		}
		bits = bits[:l]
		cnt := matchInt64BetweenAVX512(c.slice, c.match, c.match2, bits)
		if got, want := len(bits), len(c.result); got != want {
			T.Errorf("%s: unexpected result length %d, expected %d", c.name, got, want)
		}
		if got, want := cnt, c.count; got != want {
			T.Errorf("%s: unexpected result bit count %d, expected %d", c.name, got, want)
		}
		if bytes.Compare(bits, c.result) != 0 {
			T.Errorf("%s: unexpected result %x, expected %x", c.name, bits, c.result)
		}
		if bytes.Compare(bits[l:l+32], bytes.Repeat([]byte{0xfa}, 32)) != 0 {
			T.Errorf("%s: result boundary violation %x", c.name, bits[l:l+32])
		}
	}
}

// -----------------------------------------------------------------------------
// Between benchmarks
//
// BenchmarkMatchInt64BetweenGeneric/32-8  30000000      54.7 ns/op	4683.30 MB/s
// BenchmarkMatchInt64BetweenGeneric/128-8 10000000     163 ns/op	6261.85 MB/s
// BenchmarkMatchInt64BetweenGeneric/1024-8 1000000    1211 ns/op	6762.88 MB/s
// BenchmarkMatchInt64BetweenGeneric/4096-8  300000    4985 ns/op	6572.26 MB/s
// BenchmarkMatchInt64BetweenGeneric/65536-8  20000   80903 ns/op	6480.44 MB/s
// BenchmarkMatchInt64BetweenGeneric/131072-8 10000  158714 ns/op	6606.70 MB/s
func BenchmarkMatchInt64BetweenGeneric(B *testing.B) {
	for _, n := range vecBenchmarkSizes {
		B.Run(n.name, func(B *testing.B) {
			a := randInt64Slice(n.l, 1)
			bits := make([]byte, bitFieldLen(len(a)))
			B.ResetTimer()
			B.SetBytes(int64(n.l * Int64Size))
			for i := 0; i < B.N; i++ {
				matchInt64BetweenGeneric(a, 5, math.MaxInt64/2, bits)
			}
		})
	}
}

// BenchmarkMatchInt64BetweenAVX2/32-8     100000000     15.1 ns/op	16959.99 MB/s
// BenchmarkMatchInt64BetweenAVX2/128-8    	30000000     48.5 ns/op	21117.50 MB/s
// BenchmarkMatchInt64BetweenAVX2/1024-8   	 5000000    362 ns/op	22578.41 MB/s
// BenchmarkMatchInt64BetweenAVX2/4096-8   	 1000000   1610 ns/op	20345.03 MB/s
// BenchmarkMatchInt64BetweenAVX2/65536-8  	   50000  28742 ns/op	18240.79 MB/s
// BenchmarkMatchInt64BetweenAVX2/131072-8 	   20000  60508 ns/op	17329.33 MB/s
func BenchmarkMatchInt64BetweenAVX2(B *testing.B) {
	for _, n := range vecBenchmarkSizes {
		B.Run(n.name, func(B *testing.B) {
			a := randInt64Slice(n.l, 1)
			bits := make([]byte, bitFieldLen(len(a)))
			B.ResetTimer()
			B.SetBytes(int64(n.l * Int64Size))
			for i := 0; i < B.N; i++ {
				matchInt64BetweenAVX2(a, 5, math.MaxInt64/2, bits)
			}
		})
	}
}

// force scalar codepath by making last block <32 entries
// BenchmarkMatchInt64BetweenAVX2Scalar/31-8      30000000     38.2 ns/op	6494.10 MB/s
// BenchmarkMatchInt64BetweenAVX2Scalar/127-8     20000000     70.3 ns/op	14452.14 MB/s
// BenchmarkMatchInt64BetweenAVX2Scalar/1023-8     3000000    384 ns/op	21292.42 MB/s
// BenchmarkMatchInt64BetweenAVX2Scalar/4095-8     1000000   1652 ns/op	19828.53 MB/s
// BenchmarkMatchInt64BetweenAVX2Scalar/65535-8      50000  28695 ns/op	18270.74 MB/s
// BenchmarkMatchInt64BetweenAVX2Scalar/131071-8     30000  59239 ns/op	17700.62 MB/s
func BenchmarkMatchInt64BetweenAVX2Scalar(B *testing.B) {
	for _, n := range vecBenchmarkSizes {
		B.Run(n.name, func(B *testing.B) {
			a := randInt64Slice(n.l, 1)
<<<<<<< HEAD
=======
			bits := make([]byte, bitFieldLen(len(a)))
			B.ResetTimer()
			B.SetBytes(int64(n.l * Int64Size))
			for i := 0; i < B.N; i++ {
				matchInt64BetweenAVX2(a, 5, math.MaxInt64/2, bits)
			}
		})
	}
}

func BenchmarkMatchInt64BetweenAVX512(B *testing.B) {
	if !useAVX512_F {
		B.Skip("AVX512F not available. Skipping BenchmarkMatchInt64BetweenAVX512.")
	}
	for _, n := range vecBenchmarkSizes {
		B.Run(n.name, func(B *testing.B) {
			a := randInt64Slice(n.l, 1)
			bits := make([]byte, bitFieldLen(len(a)))
			B.ResetTimer()
			B.SetBytes(int64(n.l * Int64Size))
			for i := 0; i < B.N; i++ {
				matchInt64BetweenAVX512(a, 5, 10, bits)
			}
		})
	}
}

func BenchmarkMatchInt64BetweenAVX512Scalar(B *testing.B) {
	if !useAVX512_F {
		B.Skip("AVX512F not available. Skipping BenchmarkMatchInt64BetweenAVX512Scalar.")
	}
	for _, n := range vecBenchmarkSizes {
		B.Run(n.name, func(B *testing.B) {
			a := randInt64Slice(n.l-1, 1)
>>>>>>> 4d9bc833
			bits := make([]byte, bitFieldLen(len(a)))
			B.ResetTimer()
			B.SetBytes(int64(n.l * Int64Size))
			for i := 0; i < B.N; i++ {
<<<<<<< HEAD
				matchInt64BetweenAVX2(a, 5, math.MaxInt64/2, bits)
=======
				matchInt64BetweenAVX512(a, 5, 10, bits)
>>>>>>> 4d9bc833
			}
		})
	}
}

// -----------------------------------------------------------------------
// Int64 Slice
//
func TestUniqueInt64(T *testing.T) {
	a := randInt64Slice(1000, 5)
	b := UniqueInt64Slice(a)
	for i, _ := range b {
		// slice must be sorted and unique
		if i > 0 && b[i-1] > b[i] {
			T.Errorf("result is unsorted at pos %d", i)
		}
		if i > 0 && b[i-1] == b[i] {
			T.Errorf("result is not unique at pos %d", i)
		}
	}
}

func BenchmarkUniqueInt64(B *testing.B) {
	for _, n := range []int{10, 100, 1000, 10000} {
		B.Run(fmt.Sprintf("%d", n), func(B *testing.B) {
			a := randInt64Slice(n, 5)
			B.ResetTimer()
			for i := 0; i < B.N; i++ {
				UniqueInt64Slice(a)
			}
		})
	}
}

func TestInt64SliceContains(T *testing.T) {
	// nil slice
	if Int64Slice(nil).Contains(1) {
		T.Errorf("nil slice cannot contain value")
	}

	// empty slice
	if Int64Slice([]int64{}).Contains(1) {
		T.Errorf("empty slice cannot contain value")
	}

	// 1-element slice positive
	if !Int64Slice([]int64{1}).Contains(1) {
		T.Errorf("1-element slice value not found")
	}

	// 1-element slice negative
	if Int64Slice([]int64{1}).Contains(2) {
		T.Errorf("1-element slice found wrong match")
	}

	// n-element slice positive first element
	if !Int64Slice([]int64{-1, 3, 5, 7, 11, 13}).Contains(-1) {
		T.Errorf("N-element first slice value not found")
	}

	// n-element slice positive middle element
	if !Int64Slice([]int64{-1, 3, 5, 7, 11, 13}).Contains(5) {
		T.Errorf("N-element middle slice value not found")
	}

	// n-element slice positive last element
	if !Int64Slice([]int64{-1, 3, 5, 7, 11, 13}).Contains(13) {
		T.Errorf("N-element last slice value not found")
	}

	// n-element slice negative before
	if Int64Slice([]int64{-1, 3, 5, 7, 11, 13}).Contains(0) {
		T.Errorf("N-element before slice value wrong match")
	}

	// n-element slice negative middle
	if Int64Slice([]int64{-1, 3, 5, 7, 11, 13}).Contains(2) {
		T.Errorf("N-element middle slice value wrong match")
	}

	// n-element slice negative after
	if Int64Slice([]int64{-1, 3, 5, 7, 11, 13}).Contains(14) {
		T.Errorf("N-element after slice value wrong match")
	}
}

func BenchmarkInt64SliceContains(B *testing.B) {
	cases := []int{10, 1000, 1000000}
	for _, n := range cases {
		B.Run(fmt.Sprintf("%d-neg", n), func(B *testing.B) {
			a := Int64Slice(randInt64Slice(n, 1)).Sort()
			B.ResetTimer()
			for i := 0; i < B.N; i++ {
				a.Contains(rand.Int63())
			}
		})
	}
	for _, n := range cases {
		B.Run(fmt.Sprintf("%d-pos", n), func(B *testing.B) {
			a := Int64Slice(randInt64Slice(n, 1)).Sort()
			B.ResetTimer()
			for i := 0; i < B.N; i++ {
				a.Contains(a[rand.Intn(len(a))])
			}
		})
	}
}

func TestInt64SliceContainsRange(T *testing.T) {
	type VecTestRange struct {
		Name  string
		From  int64
		To    int64
		Match bool
	}

	type VecTestcase struct {
		Slice  []int64
		Ranges []VecTestRange
	}

	var tests = []VecTestcase{
		// nil slice
		VecTestcase{
			Slice: nil,
			Ranges: []VecTestRange{
				VecTestRange{Name: "X", From: 0, To: 2, Match: false},
			},
		},
		// empty slice
		VecTestcase{
			Slice: []int64{},
			Ranges: []VecTestRange{
				VecTestRange{Name: "X", From: 0, To: 2, Match: false},
			},
		},
		// 1-element slice
		VecTestcase{
			Slice: []int64{3},
			Ranges: []VecTestRange{
				VecTestRange{Name: "A", From: 0, To: 2, Match: false},   // Case A
				VecTestRange{Name: "B1", From: 1, To: 3, Match: true},   // Case B.1, D1
				VecTestRange{Name: "B3", From: 3, To: 4, Match: true},   // Case B.3, D3
				VecTestRange{Name: "E", From: 15, To: 16, Match: false}, // Case E
				VecTestRange{Name: "F", From: 1, To: 4, Match: true},    // Case F
			},
		},
		// 1-element slice, from == to
		VecTestcase{
			Slice: []int64{3},
			Ranges: []VecTestRange{
				VecTestRange{Name: "BCD", From: 3, To: 3, Match: true}, // Case B.3, C.1, D.1
			},
		},
		// N-element slice
		VecTestcase{
			Slice: []int64{3, 5, 7, 11, 13},
			Ranges: []VecTestRange{
				VecTestRange{Name: "A", From: 0, To: 2, Match: false},    // Case A
				VecTestRange{Name: "B1a", From: 1, To: 3, Match: true},   // Case B.1
				VecTestRange{Name: "B1b", From: 3, To: 3, Match: true},   // Case B.1
				VecTestRange{Name: "B2a", From: 1, To: 4, Match: true},   // Case B.2
				VecTestRange{Name: "B2b", From: 1, To: 5, Match: true},   // Case B.2
				VecTestRange{Name: "B3a", From: 3, To: 4, Match: true},   // Case B.3
				VecTestRange{Name: "B3b", From: 3, To: 5, Match: true},   // Case B.3
				VecTestRange{Name: "C1a", From: 4, To: 5, Match: true},   // Case C.1
				VecTestRange{Name: "C1b", From: 4, To: 6, Match: true},   // Case C.1
				VecTestRange{Name: "C1c", From: 4, To: 7, Match: true},   // Case C.1
				VecTestRange{Name: "C1d", From: 5, To: 5, Match: true},   // Case C.1
				VecTestRange{Name: "C2a", From: 8, To: 8, Match: false},  // Case C.2
				VecTestRange{Name: "C2b", From: 8, To: 10, Match: false}, // Case C.2
				VecTestRange{Name: "D1a", From: 11, To: 13, Match: true}, // Case D.1
				VecTestRange{Name: "D1b", From: 12, To: 13, Match: true}, // Case D.1
				VecTestRange{Name: "D2", From: 12, To: 14, Match: true},  // Case D.2
				VecTestRange{Name: "D3a", From: 13, To: 13, Match: true}, // Case D.3
				VecTestRange{Name: "D3b", From: 13, To: 14, Match: true}, // Case D.3
				VecTestRange{Name: "E", From: 15, To: 16, Match: false},  // Case E
				VecTestRange{Name: "Fa", From: 0, To: 16, Match: true},   // Case F
				VecTestRange{Name: "Fb", From: 0, To: 13, Match: true},   // Case F
				VecTestRange{Name: "Fc", From: 3, To: 13, Match: true},   // Case F
			},
		},
		// real-word testcase
		VecTestcase{
			Slice: []int64{
				699421, 1374016, 1692360, 1797909, 1809339,
				2552208, 2649552, 2740915, 2769610, 3043393,
			},
			Ranges: []VecTestRange{
				VecTestRange{Name: "1", From: 2785281, To: 2818048, Match: false},
				VecTestRange{Name: "2", From: 2818049, To: 2850816, Match: false},
				VecTestRange{Name: "3", From: 2850817, To: 2883584, Match: false},
				VecTestRange{Name: "4", From: 2883585, To: 2916352, Match: false},
				VecTestRange{Name: "5", From: 2916353, To: 2949120, Match: false},
				VecTestRange{Name: "6", From: 2949121, To: 2981888, Match: false},
				VecTestRange{Name: "7", From: 2981889, To: 3014656, Match: false},
				VecTestRange{Name: "8", From: 3014657, To: 3047424, Match: true},
			},
		},
	}

	for i, v := range tests {
		for _, r := range v.Ranges {
			if want, got := r.Match, Int64Slice(v.Slice).ContainsRange(r.From, r.To); want != got {
				T.Errorf("case %d/%s want=%t got=%t", i, r.Name, want, got)
			}
		}
	}
}

func BenchmarkInt64SliceContainsRange(B *testing.B) {
	for _, n := range []int{10, 1000, 1000000} {
		B.Run(fmt.Sprintf("%d", n), func(B *testing.B) {
			a := Int64Slice(randInt64Slice(n, 1)).Sort()
			B.ResetTimer()
			for i := 0; i < B.N; i++ {
				min, max := rand.Int63(), rand.Int63()
				if min > max {
					min, max = max, min
				}
				a.ContainsRange(min, max)
			}
		})
	}
}<|MERGE_RESOLUTION|>--- conflicted
+++ resolved
@@ -377,8 +377,6 @@
 	}
 }
 
-<<<<<<< HEAD
-=======
 func BenchmarkMatchInt64EqualAVX512(B *testing.B) {
 	if !useAVX512_F {
 		B.Skip("AVX512F not available. Skipping BenchmarkMatchInt64EqualAVX512.")
@@ -414,7 +412,6 @@
 	}
 }
 
->>>>>>> 4d9bc833
 // -----------------------------------------------------------------------------
 // Not Equal Testcases
 //
@@ -529,8 +526,6 @@
 	for _, n := range vecBenchmarkSizes {
 		B.Run(n.name, func(B *testing.B) {
 			a := randInt64Slice(n.l, 1)
-<<<<<<< HEAD
-=======
 			bits := make([]byte, bitFieldLen(len(a)))
 			B.ResetTimer()
 			B.SetBytes(int64(n.l * Int64Size))
@@ -560,20 +555,10 @@
 	for _, n := range vecBenchmarkSizes {
 		B.Run(n.name, func(B *testing.B) {
 			a := randInt64Slice(n.l, 1)
->>>>>>> 4d9bc833
-			bits := make([]byte, bitFieldLen(len(a)))
-			B.ResetTimer()
-			B.SetBytes(int64(n.l * Int64Size))
-			for i := 0; i < B.N; i++ {
-<<<<<<< HEAD
-				matchInt64NotEqualGeneric(a, math.MaxInt64/2, bits)
-			}
-		})
-	}
-}
-
-func BenchmarkMatchInt64NotEqualAVX2(B *testing.B) {
-=======
+			bits := make([]byte, bitFieldLen(len(a)))
+			B.ResetTimer()
+			B.SetBytes(int64(n.l * Int64Size))
+			for i := 0; i < B.N; i++ {
 				matchInt64NotEqualAVX2(a, math.MaxInt64/2, bits)
 			}
 		})
@@ -584,31 +569,20 @@
 	if !useAVX512_F {
 		B.Skip("AVX512F not available. Skipping BenchmarkMatchInt64NotEqualAVX512.")
 	}
->>>>>>> 4d9bc833
-	for _, n := range vecBenchmarkSizes {
-		B.Run(n.name, func(B *testing.B) {
-			a := randInt64Slice(n.l, 1)
-			bits := make([]byte, bitFieldLen(len(a)))
-			B.ResetTimer()
-			B.SetBytes(int64(n.l * Int64Size))
-			for i := 0; i < B.N; i++ {
-<<<<<<< HEAD
-				matchInt64NotEqualAVX2(a, math.MaxInt64/2, bits)
-=======
+	for _, n := range vecBenchmarkSizes {
+		B.Run(n.name, func(B *testing.B) {
+			a := randInt64Slice(n.l, 1)
+			bits := make([]byte, bitFieldLen(len(a)))
+			B.ResetTimer()
+			B.SetBytes(int64(n.l * Int64Size))
+			for i := 0; i < B.N; i++ {
 				matchInt64NotEqualAVX512(a, math.MaxInt64/2, bits)
->>>>>>> 4d9bc833
 			}
 		})
 	}
 }
 
 // force scalar codepath by making last block <32 entries
-<<<<<<< HEAD
-func BenchmarkMatchInt64NotEqualAVX2Scalar(B *testing.B) {
-	for _, n := range vecBenchmarkSizes {
-		B.Run(n.name, func(B *testing.B) {
-			a := randInt64Slice(n.l, 1)
-=======
 func BenchmarkMatchInt64NotEqualAVX512Scalar(B *testing.B) {
 	if !useAVX512_F {
 		B.Skip("AVX512F not available. Skipping BenchmarkMatchInt64NotEqualAVX512Scalar.")
@@ -616,16 +590,11 @@
 	for _, n := range vecBenchmarkSizes {
 		B.Run(n.name, func(B *testing.B) {
 			a := randInt64Slice(n.l-1, 1)
->>>>>>> 4d9bc833
-			bits := make([]byte, bitFieldLen(len(a)))
-			B.ResetTimer()
-			B.SetBytes(int64(n.l * Int64Size))
-			for i := 0; i < B.N; i++ {
-<<<<<<< HEAD
-				matchInt64NotEqualAVX2(a, math.MaxInt64/2, bits)
-=======
+			bits := make([]byte, bitFieldLen(len(a)))
+			B.ResetTimer()
+			B.SetBytes(int64(n.l * Int64Size))
+			for i := 0; i < B.N; i++ {
 				matchInt64NotEqualAVX512(a, math.MaxInt64/2, bits)
->>>>>>> 4d9bc833
 			}
 		})
 	}
@@ -774,8 +743,6 @@
 	for _, n := range vecBenchmarkSizes {
 		B.Run(n.name, func(B *testing.B) {
 			a := randInt64Slice(n.l-1, 1)
-<<<<<<< HEAD
-=======
 			bits := make([]byte, bitFieldLen(len(a)))
 			B.ResetTimer()
 			B.SetBytes(int64(n.l * Int64Size))
@@ -811,16 +778,11 @@
 	for _, n := range vecBenchmarkSizes {
 		B.Run(n.name, func(B *testing.B) {
 			a := randInt64Slice(n.l-1, 1)
->>>>>>> 4d9bc833
-			bits := make([]byte, bitFieldLen(len(a)))
-			B.ResetTimer()
-			B.SetBytes(int64(n.l * Int64Size))
-			for i := 0; i < B.N; i++ {
-<<<<<<< HEAD
-				matchInt64LessThanAVX2(a, math.MaxInt64/2, bits)
-=======
+			bits := make([]byte, bitFieldLen(len(a)))
+			B.ResetTimer()
+			B.SetBytes(int64(n.l * Int64Size))
+			for i := 0; i < B.N; i++ {
 				matchInt64LessThanAVX512(a, math.MaxInt64/2, bits)
->>>>>>> 4d9bc833
 			}
 		})
 	}
@@ -969,8 +931,6 @@
 	for _, n := range vecBenchmarkSizes {
 		B.Run(n.name, func(B *testing.B) {
 			a := randInt64Slice(n.l-1, 1)
-<<<<<<< HEAD
-=======
 			bits := make([]byte, bitFieldLen(len(a)))
 			B.ResetTimer()
 			B.SetBytes(int64(n.l * Int64Size))
@@ -1006,16 +966,11 @@
 	for _, n := range vecBenchmarkSizes {
 		B.Run(n.name, func(B *testing.B) {
 			a := randInt64Slice(n.l-1, 1)
->>>>>>> 4d9bc833
-			bits := make([]byte, bitFieldLen(len(a)))
-			B.ResetTimer()
-			B.SetBytes(int64(n.l * Int64Size))
-			for i := 0; i < B.N; i++ {
-<<<<<<< HEAD
-				matchInt64LessThanEqualAVX2(a, math.MaxInt64/2, bits)
-=======
+			bits := make([]byte, bitFieldLen(len(a)))
+			B.ResetTimer()
+			B.SetBytes(int64(n.l * Int64Size))
+			for i := 0; i < B.N; i++ {
 				matchInt64LessThanEqualAVX512(a, math.MaxInt64/2, bits)
->>>>>>> 4d9bc833
 			}
 		})
 	}
@@ -1164,8 +1119,6 @@
 	for _, n := range vecBenchmarkSizes {
 		B.Run(n.name, func(B *testing.B) {
 			a := randInt64Slice(n.l-1, 1)
-<<<<<<< HEAD
-=======
 			bits := make([]byte, bitFieldLen(len(a)))
 			B.ResetTimer()
 			B.SetBytes(int64(n.l * Int64Size))
@@ -1201,16 +1154,11 @@
 	for _, n := range vecBenchmarkSizes {
 		B.Run(n.name, func(B *testing.B) {
 			a := randInt64Slice(n.l-1, 1)
->>>>>>> 4d9bc833
-			bits := make([]byte, bitFieldLen(len(a)))
-			B.ResetTimer()
-			B.SetBytes(int64(n.l * Int64Size))
-			for i := 0; i < B.N; i++ {
-<<<<<<< HEAD
-				matchInt64GreaterThanAVX2(a, math.MaxInt64/2, bits)
-=======
+			bits := make([]byte, bitFieldLen(len(a)))
+			B.ResetTimer()
+			B.SetBytes(int64(n.l * Int64Size))
+			for i := 0; i < B.N; i++ {
 				matchInt64GreaterThanAVX512(a, math.MaxInt64/2, bits)
->>>>>>> 4d9bc833
 			}
 		})
 	}
@@ -1359,8 +1307,6 @@
 	for _, n := range vecBenchmarkSizes {
 		B.Run(n.name, func(B *testing.B) {
 			a := randInt64Slice(n.l-1, 1)
-<<<<<<< HEAD
-=======
 			bits := make([]byte, bitFieldLen(len(a)))
 			B.ResetTimer()
 			B.SetBytes(int64(n.l * Int64Size))
@@ -1396,16 +1342,11 @@
 	for _, n := range vecBenchmarkSizes {
 		B.Run(n.name, func(B *testing.B) {
 			a := randInt64Slice(n.l-1, 1)
->>>>>>> 4d9bc833
-			bits := make([]byte, bitFieldLen(len(a)))
-			B.ResetTimer()
-			B.SetBytes(int64(n.l * Int64Size))
-			for i := 0; i < B.N; i++ {
-<<<<<<< HEAD
-				matchInt64GreaterThanEqualAVX2(a, math.MaxInt64/2, bits)
-=======
+			bits := make([]byte, bitFieldLen(len(a)))
+			B.ResetTimer()
+			B.SetBytes(int64(n.l * Int64Size))
+			for i := 0; i < B.N; i++ {
 				matchInt64GreaterThanEqualAVX512(a, math.MaxInt64/2, bits)
->>>>>>> 4d9bc833
 			}
 		})
 	}
@@ -1419,12 +1360,14 @@
 		name:   "l0",
 		slice:  make([]int64, 0),
 		match:  int64BetweenTestMatch_1,
+		match2: int64BetweenTestMatch_1b,
 		result: []byte{},
 		count:  0,
 	}, {
 		name:   "nil",
 		slice:  nil,
 		match:  int64BetweenTestMatch_1,
+		match2: int64BetweenTestMatch_1b,
 		result: []byte{},
 		count:  0,
 	},
@@ -1572,8 +1515,6 @@
 	for _, n := range vecBenchmarkSizes {
 		B.Run(n.name, func(B *testing.B) {
 			a := randInt64Slice(n.l, 1)
-<<<<<<< HEAD
-=======
 			bits := make([]byte, bitFieldLen(len(a)))
 			B.ResetTimer()
 			B.SetBytes(int64(n.l * Int64Size))
@@ -1608,16 +1549,11 @@
 	for _, n := range vecBenchmarkSizes {
 		B.Run(n.name, func(B *testing.B) {
 			a := randInt64Slice(n.l-1, 1)
->>>>>>> 4d9bc833
-			bits := make([]byte, bitFieldLen(len(a)))
-			B.ResetTimer()
-			B.SetBytes(int64(n.l * Int64Size))
-			for i := 0; i < B.N; i++ {
-<<<<<<< HEAD
-				matchInt64BetweenAVX2(a, 5, math.MaxInt64/2, bits)
-=======
+			bits := make([]byte, bitFieldLen(len(a)))
+			B.ResetTimer()
+			B.SetBytes(int64(n.l * Int64Size))
+			for i := 0; i < B.N; i++ {
 				matchInt64BetweenAVX512(a, 5, 10, bits)
->>>>>>> 4d9bc833
 			}
 		})
 	}
