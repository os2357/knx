package llbVec

import (
	"bytes"
	"encoding/hex"
	"fmt"
	"math"
	"math/rand"
	"testing"

	"blockwatch.cc/knoxdb/encoding/block"
	"blockwatch.cc/knoxdb/util"
	"blockwatch.cc/knoxdb/vec"
)

func estimateError(got, exp uint64) float64 {
	var delta uint64
	if got > exp {
		delta = got - exp
	} else {
		delta = exp - got
	}
	return float64(delta) / float64(exp)
}

func TestZeros(t *testing.T) {
	registers := [m]uint8{}
	exp := 0.0
	for i := range registers {
		val := uint8(rand.Intn(32))
		if val == 0 {
			exp++
		}
		registers[i] = val
	}
	_, got := regSumAndZeros(registers[:])
	if got != exp {
		t.Errorf("expected %.2f, got %.2f", exp, got)
	}
}

func RandUint64(n int) []uint64 {
	b := make([]uint64, n)
	for i := 0; i < n; i++ {
		b[i] = uint64(rand.Int31())
	}
	return b
}

func RandUint32(n int) []uint32 {
	b := make([]uint32, n)
	for i := 0; i < n; i++ {
		b[i] = uint32(rand.Int31())
	}
	return b
}

/*
func RandStringBytesMaskImprSrc(n uint32) string {
	b := make([]byte, n)
	for i := uint32(0); i < n; i++ {
		b[i] = letterBytes[rand.Int()%len(letterBytes)]
	}
	return string(b)
}
*/
func TestCardinality(t *testing.T) {
	llb := NewFilter()
	step := 10000
	unique := map[uint64]bool{}

	for i := 1; len(unique) <= 100000; i++ {
		val := rand.Uint64()
		llb.AddUint64(val)
		unique[val] = true

		if len(unique)%step == 0 {
			exact := uint64(len(unique))
			res := uint64(llb.Cardinality())
			step *= 10

			ratio := 100 * estimateError(res, exact)
			if ratio > 2 {
				t.Errorf("Exact %d, got %d which is %.2f%% error", exact, res, ratio)
			}
		}
	}
}

func TestCardinalityManyUint32Generic(t *testing.T) {
	rand.Seed(0)
	llb := NewFilter()
	step := 10000
	unique := map[uint32]bool{}
	slice := make([]uint32, step)
	var j int
	for i := 0; i < 100000; i++ {
		// val := uint32(rand.Intn(i + step))
		val := uint32(rand.Intn(i + step))
		unique[val] = true
		slice[j] = val
		j++

		if j%step == 0 {
			exact := uint64(len(unique))
			filterAddManyUint32Generic(*llb, slice, 0)
			j = 0
			res := filterCardinalityGeneric(*llb)

			ratio := 100 * estimateError(res, exact)
			if ratio > 2 {
				t.Errorf("Exact %d, got %d which is %.2f%% error", exact, res, ratio)
			}
		}
	}
}

func TestCardinalityManyUint32AVX2(t *testing.T) {
	if !util.UseAVX2 {
		t.SkipNow()
	}
	rand.Seed(0)
	llb := NewFilter()
	step := 10000
	unique := map[uint32]bool{}
	slice := make([]uint32, step)
	var j int
	for i := 0; i < 100000; i++ {
		// val := uint32(rand.Intn(i + step))
		val := uint32(rand.Intn(i + step))
		unique[val] = true
		slice[j] = val
		j++

		if j%step == 0 {
			exact := uint64(len(unique))
			filterAddManyUint32AVX2(*llb, slice, 0)
			j = 0
			res := filterCardinalityAVX2(*llb)

			ratio := 100 * estimateError(res, exact)
			if ratio > 2 {
				t.Errorf("Exact %d, got %d which is %.2f%% error", exact, res, ratio)
			}
		}
	}
}

func TestCardinalityManyUint32AVX512(t *testing.T) {
	if !util.UseAVX512_CD {
		t.SkipNow()
	}
	rand.Seed(0)
	llb := NewFilter()
	step := 10000
	unique := map[uint32]bool{}
	slice := make([]uint32, step)
	var j int
	for i := 0; i < 100000; i++ {
		val := uint32(rand.Intn(i + step))
		unique[val] = true
		slice[j] = val
		j++

		if j%step == 0 {
			exact := uint64(len(unique))
			filterAddManyUint32AVX512(*llb, slice, 0)
			j = 0
			res := filterCardinalityAVX512(*llb)

			ratio := 100 * estimateError(res, exact)
			if ratio > 2 {
				t.Errorf("Exact %d, got %d which is %.2f%% error", exact, res, ratio)
			}
		}
	}
}

func TestCardinalityManyInt32Generic(t *testing.T) {
	rand.Seed(0)
	llb := NewFilter()
	step := 10000
	unique := map[int32]bool{}
	slice := make([]int32, step)
	var j int
	for i := 0; i < 100000; i++ {
		val := int32(rand.Intn(i + step))
		unique[val] = true
		slice[j] = val
		j++

		if j%step == 0 {
			exact := uint64(len(unique))
			filterAddManyInt32Generic(*llb, slice, 0)
			j = 0
			res := filterCardinalityGeneric(*llb)

			ratio := 100 * estimateError(res, exact)
			if ratio > 2 {
				t.Errorf("Exact %d, got %d which is %.2f%% error", exact, res, ratio)
			}
		}
	}
}

func TestCardinalityManyInt32AVX2(t *testing.T) {
	if !util.UseAVX2 {
		t.SkipNow()
	}
	rand.Seed(0)
	llb := NewFilter()
	step := 10000
	unique := map[int32]bool{}
	slice := make([]int32, step)
	var j int
	for i := 0; i < 100000; i++ {
		val := int32(rand.Intn(i + step))
		unique[val] = true
		slice[j] = val
		j++

		if j%step == 0 {
			exact := uint64(len(unique))
			filterAddManyInt32AVX2(*llb, slice, 0)
			j = 0
			res := filterCardinalityAVX2(*llb)

			ratio := 100 * estimateError(res, exact)
			if ratio > 2 {
				t.Errorf("Exact %d, got %d which is %.2f%% error", exact, res, ratio)
			}
		}
	}
}

func TestCardinalityManyInt32AVX512(t *testing.T) {
	if !util.UseAVX512_CD {
		t.SkipNow()
	}
	rand.Seed(0)
	llb := NewFilter()
	step := 10000
	unique := map[int32]bool{}
	slice := make([]int32, step)
	var j int
	for i := 0; i < 100000; i++ {
		val := int32(rand.Intn(i + step))
		unique[val] = true
		slice[j] = val
		j++

		if j%step == 0 {
			exact := uint64(len(unique))
			filterAddManyInt32AVX512(*llb, slice, 0)
			j = 0
			res := filterCardinalityAVX512(*llb)

			ratio := 100 * estimateError(res, exact)
			if ratio > 2 {
				t.Errorf("Exact %d, got %d which is %.2f%% error", exact, res, ratio)
			}
		}
	}
}

func TestCardinalityManyUint64Generic(t *testing.T) {
	rand.Seed(0)
	llb := NewFilter()
	step := 10000
	unique := map[uint64]bool{}
	slice := make([]uint64, step)
	var j int
	for i := 0; i < 100000; i++ {
		val := uint64(rand.Intn(i + step))
		unique[val] = true
		slice[j] = val
		j++

		if j%step == 0 {
			exact := uint64(len(unique))
			filterAddManyUint64Generic(*llb, slice, 0)
			j = 0
			res := filterCardinalityGeneric(*llb)

			ratio := 100 * estimateError(res, exact)
			if ratio > 2 {
				t.Errorf("Exact %d, got %d which is %.2f%% error", exact, res, ratio)
			}
		}
	}
}

func TestCardinalityManyUint64AVX2(t *testing.T) {
	if !util.UseAVX2 {
		t.SkipNow()
	}
	rand.Seed(0)
	llb := NewFilter()
	step := 10000
	unique := map[uint64]bool{}
	slice := make([]uint64, step)
	var j int
	for i := 0; i < 100000; i++ {
		val := uint64(rand.Intn(i + step))
		unique[val] = true
		slice[j] = val
		j++

		if j%step == 0 {
			exact := uint64(len(unique))
			filterAddManyUint64AVX2(*llb, slice, 0)
			j = 0
			res := filterCardinalityAVX2(*llb)

			ratio := 100 * estimateError(res, exact)
			if ratio > 2 {
				t.Errorf("Exact %d, got %d which is %.2f%% error", exact, res, ratio)
			}
		}
	}
}

func TestCardinalityManyUint64AVX512(t *testing.T) {
	if !util.UseAVX512_CD {
		t.SkipNow()
	}
	rand.Seed(0)
	llb := NewFilter()
	step := 10000
	unique := map[uint64]bool{}
	slice := make([]uint64, step)
	var j int
	for i := 0; i < 100000; i++ {
		val := uint64(rand.Intn(i + step))
		unique[val] = true
		slice[j] = val
		j++

		if j%step == 0 {
			exact := uint64(len(unique))
			filterAddManyUint64AVX512(*llb, slice, 0)
			j = 0
			res := filterCardinalityAVX512(*llb)

			ratio := 100 * estimateError(res, exact)
			if ratio > 2 {
				t.Errorf("Exact %d, got %d which is %.2f%% error", exact, res, ratio)
			}
		}
	}
}

func TestCardinalityManyInt64Generic(t *testing.T) {
	rand.Seed(0)
	llb := NewFilter()
	step := 10000
	unique := map[int64]bool{}
	slice := make([]int64, step)
	var j int
	for i := 0; i < 100000; i++ {
		val := int64(rand.Intn(i + step))
		unique[val] = true
		slice[j] = val
		j++

		if j%step == 0 {
			exact := uint64(len(unique))
			filterAddManyInt64Generic(*llb, slice, 0)
			j = 0
			res := filterCardinalityGeneric(*llb)

			ratio := 100 * estimateError(res, exact)
			if ratio > 2 {
				t.Errorf("Exact %d, got %d which is %.2f%% error", exact, res, ratio)
			}
		}
	}
}

func TestCardinalityManyInt64AVX2(t *testing.T) {
	if !util.UseAVX2 {
		t.SkipNow()
	}
	rand.Seed(0)
	llb := NewFilter()
	step := 10000
	unique := map[int64]bool{}
	slice := make([]int64, step)
	var j int
	for i := 0; i < 100000; i++ {
		val := int64(rand.Intn(i + step))
		unique[val] = true
		slice[j] = val
		j++

		if j%step == 0 {
			exact := uint64(len(unique))
			filterAddManyInt64AVX2(*llb, slice, 0)
			j = 0
			res := filterCardinalityAVX2(*llb)

			ratio := 100 * estimateError(res, exact)
			if ratio > 2 {
				t.Errorf("Exact %d, got %d which is %.2f%% error", exact, res, ratio)
			}
		}
	}
}

func TestCardinalityManyInt64AVX512(t *testing.T) {
	if !util.UseAVX512_CD {
		t.SkipNow()
	}
	rand.Seed(0)
	llb := NewFilter()
	step := 10000
	unique := map[int64]bool{}
	slice := make([]int64, step)
	var j int
	for i := 0; i < 100000; i++ {
		val := int64(rand.Intn(i + step))
		unique[val] = true
		slice[j] = val
		j++

		if j%step == 0 {
			exact := uint64(len(unique))
			filterAddManyInt64AVX512(*llb, slice, 0)
			j = 0
			res := filterCardinalityAVX512(*llb)

			ratio := 100 * estimateError(res, exact)
			if ratio > 2 {
				t.Errorf("Exact %d, got %d which is %.2f%% error", exact, res, ratio)
			}
		}
	}
}

func TestMergeGeneric(t *testing.T) {
	llb1 := NewFilter()
	llb2 := NewFilter()

	unique := map[uint64]bool{}

	for i := 1; i <= 300000; i++ {
		val := rand.Uint64()
		llb1.AddUint64(val)
		unique[val] = true

		val = rand.Uint64()
		llb2.AddUint64(val)
		unique[val] = true
	}

	filterMergeGeneric(llb1.buf, llb2.buf)
	exact := len(unique)
	res := int(llb1.Cardinality())

	ratio := 100 * math.Abs(float64(res-exact)) / float64(exact)
	expectedError := 1.04 / math.Sqrt(float64(llb1.P()))

	if float64(res) < float64(exact)-(float64(exact)*expectedError) || float64(res) > float64(exact)+(float64(exact)*expectedError) {
		t.Errorf("Exact %d, got %d which is %.2f%% error", exact, res, ratio)
	}

	filterMergeGeneric(llb1.buf, llb2.buf)
	exact = res
	res = int(llb1.Cardinality())

	if float64(res) < float64(exact)-(float64(exact)*expectedError) || float64(res) > float64(exact)+(float64(exact)*expectedError) {
		t.Errorf("Exact %d, got %d which is %.2f%% error", exact, res, ratio)
	}
}

func TestMergeAVX2(t *testing.T) {
	if !util.UseAVX2 {
		t.SkipNow()
	}

	llb1 := NewFilter()
	llb2 := NewFilter()
	unique := map[uint64]bool{}

	for i := 1; i <= 300000; i++ {
		val := rand.Uint64()
		llb1.AddUint64(val)
		unique[val] = true

		val = rand.Uint64()
		llb2.AddUint64(val)
		unique[val] = true
	}

	filterMergeAVX2(llb1.buf, llb2.buf)
	exact := len(unique)
	res := int(llb1.Cardinality())

	ratio := 100 * math.Abs(float64(res-exact)) / float64(exact)
	expectedError := 1.04 / math.Sqrt(float64(llb1.P()))

	if float64(res) < float64(exact)-(float64(exact)*expectedError) || float64(res) > float64(exact)+(float64(exact)*expectedError) {
		t.Errorf("Exact %d, got %d which is %.2f%% error", exact, res, ratio)
	}

	filterMergeAVX2(llb1.buf, llb2.buf)
	exact = res
	res = int(llb1.Cardinality())

	if float64(res) < float64(exact)-(float64(exact)*expectedError) || float64(res) > float64(exact)+(float64(exact)*expectedError) {
		t.Errorf("Exact %d, got %d which is %.2f%% error", exact, res, ratio)
	}
}

func TestMarshal(t *testing.T) {
	llb := NewFilter()
	unique := map[uint64]bool{}

	for i := 1; len(unique) <= 100000; i++ {
		val := rand.Uint64()
		llb.AddUint64(val)
		unique[val] = true
	}

	buf := llb.Bytes()
	ullb, err := NewFilterBuffer(buf, llb.P())
	if err != nil {
		t.Errorf("Expected no error, got %v", err)
	}
	if bytes.Compare(ullb.buf, llb.buf) != 0 {
		t.Errorf("Expected\n%s,\n\n got\n%s", hex.Dump(llb.buf), hex.Dump(ullb.buf))
	}
}

var benchCases = []struct {
	n int    // num values
	p uint32 // precision (size = 1<<p bytes)
}{
	{n: 32768, p: 10},
	{n: 32768, p: 11},
	{n: 32768, p: 12},
	{n: 32768, p: 13},
	{n: 32768, p: 14},
	{n: 32768, p: 15},
	{n: 32768, p: 16},
	{n: 65536, p: 10},
	{n: 65536, p: 11},
	{n: 65536, p: 12},
	{n: 65536, p: 13},
	{n: 65536, p: 14},
	{n: 65536, p: 15},
	{n: 65536, p: 16},
}

func BenchmarkFilterAddManyUint32Generic(b *testing.B) {
	for _, c := range benchCases {
		data := RandUint32(c.n)
		b.Run(fmt.Sprintf("n=%d_p=%d", c.n, c.p), func(b *testing.B) {
			b.SetBytes(int64(4 * c.n))
			for i := 0; i < b.N; i++ {
				filter := NewFilterWithPrecision(c.p)
				filterAddManyUint32Generic(*filter, data, 0)
			}
		})
	}
}

func BenchmarkFilterAddManyUint32AVX2(b *testing.B) {
	if !util.UseAVX2 {
		b.SkipNow()
	}
	for _, c := range benchCases {
		data := RandUint32(c.n)
		b.Run(fmt.Sprintf("n=%d_p=%d", c.n, c.p), func(b *testing.B) {
			b.SetBytes(int64(4 * c.n))
			for i := 0; i < b.N; i++ {
				filter := NewFilterWithPrecision(c.p)
				filterAddManyUint32AVX2(*filter, data, 0)
			}
		})
	}
}

<<<<<<< HEAD
func BenchmarkFilterAddManyUint32AVX512(b *testing.B) {
	if !util.UseAVX2 {
=======
func Benchmark_FilterAddManyUint32AVX512(b *testing.B) {
	if !util.UseAVX512_CD {
>>>>>>> ac13c1a5
		b.SkipNow()
	}
	for _, c := range benchCases {
		data := RandUint32(c.n)
		b.Run(fmt.Sprintf("n=%d_p=%d", c.n, c.p), func(b *testing.B) {
			b.SetBytes(int64(4 * c.n))
			for i := 0; i < b.N; i++ {
				filter := NewFilterWithPrecision(c.p)
				filterAddManyUint32AVX512(*filter, data, 0)
			}
		})
	}
}

func BenchmarkFilterAddManyUint64Generic(b *testing.B) {
	for _, c := range benchCases {
		data := RandUint64(c.n)
		b.Run(fmt.Sprintf("n=%d_p=%d", c.n, c.p), func(b *testing.B) {
			b.SetBytes(int64(8 * c.n))
			for i := 0; i < b.N; i++ {
				filter := NewFilterWithPrecision(c.p)
				filterAddManyUint64Generic(*filter, data, 0)
			}
		})
	}
}

func BenchmarkFilterAddManyUint64AVX2(b *testing.B) {
	if !util.UseAVX2 {
		b.SkipNow()
	}
	for _, c := range benchCases {
		data := RandUint64(c.n)
		b.Run(fmt.Sprintf("n=%d_p=%d", c.n, c.p), func(b *testing.B) {
			b.SetBytes(int64(8 * c.n))
			for i := 0; i < b.N; i++ {
				filter := NewFilterWithPrecision(c.p)
				filterAddManyUint64AVX2(*filter, data, 0)
			}
		})
	}
}

func BenchmarkFilterAddManyUint64AVX512(b *testing.B) {
	if !util.UseAVX512_CD {
		b.SkipNow()
	}
	for _, c := range benchCases {
		data := RandUint64(c.n)
		b.Run(fmt.Sprintf("n=%d_p=%d", c.n, c.p), func(b *testing.B) {
			b.SetBytes(int64(8 * c.n))
			for i := 0; i < b.N; i++ {
				filter := NewFilterWithPrecision(c.p)
				filterAddManyUint64AVX512(*filter, data, 0)
			}
		})
	}
}

func BenchmarkFilterCardinalityGeneric(b *testing.B) {
	for _, c := range benchCases {
		data := RandUint32(c.n)

		filter := NewFilterWithPrecision(c.p)
		for _, v := range data {
			filter.AddHash(v)
		}

		b.Run(fmt.Sprintf("n=%d_p=%d", c.n, c.p), func(b *testing.B) {
			b.SetBytes(int64(len(filter.buf)))
			for i := 0; i < b.N; i++ {
				_ = filterCardinalityGeneric(*filter)
			}
		})
	}
}

func BenchmarkFilterCardinalityAVX2(b *testing.B) {
	if !util.UseAVX2 {
		b.SkipNow()
	}
	for _, c := range benchCases {
		data := RandUint32(c.n)

		filter := NewFilterWithPrecision(c.p)
		for _, v := range data {
			filter.AddHash(v)
		}

		b.Run(fmt.Sprintf("n=%d_p=%d", c.n, c.p), func(b *testing.B) {
			b.SetBytes(int64(len(filter.buf)))
			for i := 0; i < b.N; i++ {
				_ = filterCardinalityAVX2(*filter)
			}
		})
	}
}

func BenchmarkFilterCardinalityAVX512(b *testing.B) {
	if !util.UseAVX512_F {
		b.SkipNow()
	}
	for _, c := range benchCases {
		data := RandUint32(c.n)

		filter := NewFilterWithPrecision(c.p)
		for _, v := range data {
			filter.AddHash(v)
		}

		b.Run(fmt.Sprintf("n=%d_p=%d", c.n, c.p), func(b *testing.B) {
			b.SetBytes(int64(len(filter.buf)))
			for i := 0; i < b.N; i++ {
				_ = filterCardinalityAVX512(*filter)
			}
		})
	}
}

func BenchmarkFilterMergeGeneric(b *testing.B) {
	for _, c := range benchCases {
		data1 := RandUint32(c.n)
		data2 := RandUint32(c.n)

		filter1 := NewFilterWithPrecision(c.p)
		filter2 := NewFilterWithPrecision(c.p)
		for i := 0; i < c.n; i++ {
			filter1.AddHash(data1[i])
			filter2.AddHash(data2[i])
		}

		b.Run(fmt.Sprintf("n=%d_p=%d", c.n, c.p), func(b *testing.B) {
			b.SetBytes(int64(len(filter1.buf)))
			for i := 0; i < b.N; i++ {
				other, err := NewFilterBuffer(filter1.Bytes(), filter1.P())
				if err != nil {
					b.Fatal(err)
				}
				filterMergeGeneric(other.buf, filter2.buf)
			}
		})
	}
}

func BenchmarkFilterMergeAVX2(b *testing.B) {
	if !util.UseAVX2 {
		b.SkipNow()
	}
	for _, c := range benchCases {
		data1 := RandUint32(c.n)
		data2 := RandUint32(c.n)

		filter1 := NewFilterWithPrecision(c.p)
		filter2 := NewFilterWithPrecision(c.p)
		for i := 0; i < c.n; i++ {
			filter1.AddHash(data1[i])
			filter2.AddHash(data2[i])
		}

		b.Run(fmt.Sprintf("n=%d_p=%d", c.n, c.p), func(b *testing.B) {
			b.SetBytes(int64(len(filter1.buf)))
			for i := 0; i < b.N; i++ {
				other, err := NewFilterBuffer(filter1.Bytes(), filter1.P())
				if err != nil {
					b.Fatal(err)
				}
				filterMergeAVX2(other.buf, filter2.buf)
			}
		})
	}
}

func BenchmarkFilterAddExact(b *testing.B) {
	lastn := 0
	for _, c := range benchCases {
		if c.n == lastn {
			continue
		}
		lastn = c.n
		data := RandUint64(c.n)
		b.Run(fmt.Sprintf("n=%d", c.n), func(b *testing.B) {
			b.ReportAllocs()
			for i := 0; i < b.N; i++ {
				filter := make(map[uint64]struct{}, len(data))
				for _, v := range data {
					filter[v] = struct{}{}
				}
			}
		})
	}
}

func BenchmarkFilterCardinalityExact(b *testing.B) {
	lastn := 0
	for _, c := range benchCases {
		if c.n == lastn {
			continue
		}
		lastn = c.n
		data := RandUint64(c.n)
		filter := make(map[uint64]struct{}, len(data))
		for _, v := range data {
			filter[v] = struct{}{}
		}

		b.Run(fmt.Sprintf("n=%d", c.n), func(b *testing.B) {
			b.ReportAllocs()
			for i := 0; i < b.N; i++ {
				_ = len(filter)
			}
		})
	}
}

func BenchmarkFilterAddExactHashed(b *testing.B) {
	lastn := 0
	for _, c := range benchCases {
		if c.n == lastn {
			continue
		}
		lastn = c.n
		blk := block.NewBlock(block.BlockUint64, 0, c.n)
		blk.Uint64 = RandUint64(c.n)
		b.Run(fmt.Sprintf("n=%d", c.n), func(b *testing.B) {
			b.ReportAllocs()
			for i := 0; i < b.N; i++ {
				_ = blk.Hashes(nil)
			}
		})
	}
}

func BenchmarkFilterCardinalityExactHashed(b *testing.B) {
	lastn := 0
	for _, c := range benchCases {
		if c.n == lastn {
			continue
		}
		lastn = c.n
		blk := block.NewBlock(block.BlockUint64, 0, c.n)
		blk.Uint64 = RandUint64(c.n)
		h := blk.Hashes(nil)

		b.Run(fmt.Sprintf("n=%d", c.n), func(b *testing.B) {
			b.ReportAllocs()
			for i := 0; i < b.N; i++ {
				u64 := vec.Uint64.Unique(h)
				_ = len(u64)
			}
		})
	}
}<|MERGE_RESOLUTION|>--- conflicted
+++ resolved
@@ -581,13 +581,8 @@
 	}
 }
 
-<<<<<<< HEAD
 func BenchmarkFilterAddManyUint32AVX512(b *testing.B) {
-	if !util.UseAVX2 {
-=======
-func Benchmark_FilterAddManyUint32AVX512(b *testing.B) {
 	if !util.UseAVX512_CD {
->>>>>>> ac13c1a5
 		b.SkipNow()
 	}
 	for _, c := range benchCases {
