--- conflicted
+++ resolved
@@ -393,11 +393,7 @@
 	}
 
 	// read a single entry
-<<<<<<< HEAD
-	q := pack.NewQuery("my-query").AndGte("int64", 42).AndLt("int64", 1024)
-=======
 	q := pack.NewQuery("my-query").WithTable(table).AndGte("int64", 42).AndLt("int64", 1024)
->>>>>>> e65aee71
 	var single Types
 	err = q.Execute(context.Background(), &single)
 	if err != nil {
@@ -417,11 +413,7 @@
 	// }
 
 	// delete some entries
-<<<<<<< HEAD
-	n, err := pack.NewQuery("del").AndLt("i64", 1024).Delete(context.Background())
-=======
 	n, err := pack.NewQuery("del").WithTable(table).AndLt("i64", 1024).Delete(context.Background())
->>>>>>> e65aee71
 	if err != nil {
 		log.Errorf("Decode: %v", err)
 	} else {
